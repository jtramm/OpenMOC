--- conflicted
+++ resolved
@@ -152,34 +152,6 @@
 
 
 /**
-<<<<<<< HEAD
- * @brief Get the maximum allowable optical lenght for a track segment
- * @return The max optical length
- */
-FP_PRECISION TrackGenerator::getMaxOpticalLength() {
-  return _max_optical_length;
-}
-
-/**
- * @brief Get the total number of tracks in the TrackGenerator
- * @return the total number of tracks
- */
-int TrackGenerator::getTotNumTracks() {
-  return _tot_num_tracks;
-}
-
-/**
- * @brief Get the total number of track segments in the TrackGenerator
- * @return the total number of track segments
- */
-int TrackGenerator::getTotNumSegments() {
-  return _tot_num_segments;
-}
-
-
-/**
-=======
->>>>>>> 118d5316
  * @brief Returns the number of shared memory OpenMP threads in use.
  * @return the number of threads
  */
@@ -201,20 +173,11 @@
                "have not yet been generated");
 
   int num_FSRs = _geometry->getNumFSRs();
-<<<<<<< HEAD
-  FP_PRECISION *FSR_volumes = new FP_PRECISION[num_FSRs];
-  memset(FSR_volumes, 0., num_FSRs*sizeof(FP_PRECISION));
-
-  int azim_index, num_segments;
-  segment* curr_segment;
-  segment* segments;
-=======
   FP_PRECISION* FSR_volumes = new FP_PRECISION[num_FSRs];
   memset(FSR_volumes, 0., num_FSRs*sizeof(FP_PRECISION));
 
   int azim_index;
   segment* curr_segment;
->>>>>>> 118d5316
   FP_PRECISION volume;
 
   /* Calculate each FSR's "volume" by accumulating the total length of * 
@@ -223,17 +186,9 @@
     for (int j=0; j < _num_tracks[i]; j++) {
 
       azim_index = _tracks[i][j].getAzimAngleIndex();
-<<<<<<< HEAD
-      num_segments = _tracks[i][j].getNumSegments();
-      segments = _tracks[i][j].getSegments();
-
-      for (int s=0; s < num_segments; s++) {
-        curr_segment = &segments[s];
-=======
 
       for (int s=0; s < _tracks[i][j].getNumSegments(); s++) {
         curr_segment = _tracks[i][j].getSegment(s);
->>>>>>> 118d5316
         volume = curr_segment->_length * _azim_weights[azim_index];
         FSR_volumes[curr_segment->_region_id] += volume;
       }
@@ -259,31 +214,16 @@
     log_printf(ERROR, "Unable to get the volume for FSR %d since the FSR IDs "
                "lie in the range (0, %d)", fsr_id, _geometry->getNumFSRs());
 
-<<<<<<< HEAD
-  int azim_index, num_segments;
-  segment* curr_segment;
-  segment* segments;
-=======
   int azim_index;
   segment* curr_segment;
->>>>>>> 118d5316
   FP_PRECISION volume;
 
   /* Calculate the FSR's "volume" by accumulating the total length of * 
    * all Track segments multipled by the Track "widths" for the FSR.  */
   for (int i=0; i < _num_azim; i++) {
     for (int j=0; j < _num_tracks[i]; j++) {
-<<<<<<< HEAD
-
-      num_segments = _tracks[i][j].getNumSegments();
-      segments = _tracks[i][j].getSegments();
-
-      for (int s=0; s < num_segments; s++) {
-        curr_segment = &segments[s];
-=======
       for (int s=0; s < _tracks[i][j].getNumSegments(); s++) {
         curr_segment = _tracks[i][j].getSegment(s);
->>>>>>> 118d5316
         if (curr_segment->_region_id == fsr_id)
           volume += curr_segment->_length * _azim_weights[azim_index];
       }
@@ -295,8 +235,6 @@
 
 
 /**
-<<<<<<< HEAD
-=======
  * @brief Finds and returns the maximum optical length amongst all segments.
  * @return the maximum optical path length
  */
@@ -329,7 +267,6 @@
 
 
 /**
->>>>>>> 118d5316
  * @brief Sets the number of shared memory OpenMP threads to use (>0).
  * @param num_threads the number of threads
  */
@@ -380,11 +317,6 @@
                "TrackGenerator.", spacing);
 
   _spacing = spacing;
-<<<<<<< HEAD
-  _tot_num_tracks = 0;
-  _tot_num_segments = 0;
-=======
->>>>>>> 118d5316
   _contains_tracks = false;
   _use_input_file = false;
   _tracks_filename = "";
@@ -397,11 +329,6 @@
  */
 void TrackGenerator::setGeometry(Geometry* geometry) {
   _geometry = geometry;
-<<<<<<< HEAD
-  _tot_num_tracks = 0;
-  _tot_num_segments = 0;
-=======
->>>>>>> 118d5316
   _contains_tracks = false;
   _use_input_file = false;
   _tracks_filename = "";
@@ -409,22 +336,6 @@
 
 
 /**
-<<<<<<< HEAD
- * @brief Set the maximum allowable optical length for a track segment
- * @param max_optical_length The max optical length
- */
-void TrackGenerator::setMaxOpticalLength(FP_PRECISION max_optical_length) {
-  if (max_optical_length <= 0)
-    log_printf(ERROR, "Cannot set max optical length to %f because it "
-               "must be positive.", max_optical_length); 
-        
-  _max_optical_length = max_optical_length;
-}
-
-
-/**
-=======
->>>>>>> 118d5316
  * @brief Returns whether or not the TrackGenerator contains Track that are
  *        for its current number of azimuthal angles, track spacing and
  *        geometry.
@@ -1581,11 +1492,6 @@
  */
 void TrackGenerator::correctFSRVolume(int fsr_id, FP_PRECISION fsr_volume) {
 
-<<<<<<< HEAD
-  /* Compute the current volume approximation for the flat source region */
-  FP_PRECISION curr_volume = getFSRVolume(fsr_id);
-
-=======
   if (!_contains_tracks)
     log_printf(ERROR, "Unable to correct FSR volume since "
 	       "tracks have not yet been generated");
@@ -1593,7 +1499,6 @@
   /* Compute the current volume approximation for the flat source region */
   FP_PRECISION curr_volume = getFSRVolume(fsr_id);
 
->>>>>>> 118d5316
   log_printf(INFO, "Correcting FSR %d volume from %f to %f", 
              fsr_id, curr_volume, fsr_volume);
 
@@ -1649,7 +1554,6 @@
 
 
 /**
-<<<<<<< HEAD
  * @brief Generates the numerical centroids of the FSRs.
  * @details This routine generates the numerical centroids of the FSRs
  *          by weighting the average x and y values of each segment in the
@@ -1707,7 +1611,10 @@
   /* Delete temporary array of centroids and FSR volumes */
   delete [] centroids;
   delete [] FSR_volumes;
-=======
+}
+
+
+/**
  * @brief Splits Track segments into sub-segments for a user-defined
  *        maximum optical length for the problem.
  * @details This routine is needed so that all segment lengths fit
@@ -1781,5 +1688,4 @@
       }
     }
   }
->>>>>>> 118d5316
 }