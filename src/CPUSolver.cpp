--- conflicted
+++ resolved
@@ -522,11 +522,7 @@
     _cmfd->zeroSurfaceCurrents();
 
   /* Loop over azimuthal angle and periodic track halfspaces */
-<<<<<<< HEAD
   for (int i=0; i < _num_independent_sweeps; i++) {
-=======
-  for (int i=0; i < 4; i++) {
->>>>>>> 44820807
 
     /* Compute the minimum and maximum Track IDs corresponding to
      * this azimuthal angle and periodic track halfspace */
@@ -675,7 +671,7 @@
   }
 
   FP_PRECISION* track_out_flux = &_boundary_flux(track_out_id,0,0,start);
-  
+
   /* Loop over polar angles and energy groups */
   for (int e=0; e < _num_groups; e++) {
     for (int p=0; p < _num_polar; p++)
