/**
 * @file TrackGenerator.h
 * @brief The TrackGenerator class.
 * @date January 23, 2012
 * @author William Boyd, MIT, Course 22 (wboyd@mit.edu)
 */


#ifndef TRACKGENERATOR_H_
#define TRACKGENERATOR_H_

#ifdef __cplusplus
#define _USE_MATH_DEFINES
#include "Python.h"
#include "Track.h"
#include "Geometry.h"
#include <iostream>
#include <fstream>
#include <sstream>
#include <unistd.h>
#include <omp.h>
#endif


/**
 * @class TrackGenerator TrackGenerator.h "src/TrackGenerator.h"
 * @brief The TrackGenerator is dedicated to generating and storing Tracks
 *        which cyclically wrap across the Geometry.
 * @details The TrackGenerator creates Track and initializes boundary
 *          conditions (vacuum or reflective) for each Track.
 */
class TrackGenerator {

private:

  /** The number of shared memory OpenMP threads */
  int _num_threads;

  /** Number of azimuthal angles in \f$ [0, \pi] \f$ */
  int _num_azim;

  /** The track spacing (cm) */
  double _spacing;

  /** An integer array of the number of Tracks for each azimuthal angle */
  int* _num_tracks;

  /** An integer array of the number of Tracks starting on the x-axis for each
   *  azimuthal angle */
  int* _num_x;

  /** An integer array of the number of Tracks starting on the y-axis for each
   *  azimuthal angle */
  int* _num_y;

  /** An array of the azimuthal angle quadrature weights */
  FP_PRECISION* _azim_weights;

  /** A 2D ragged array of Tracks */
  Track** _tracks;

  /** Pointer to the Geometry */
  Geometry* _geometry;

  /** Boolean for whether to use Track input file (true) or not (false) */
  bool _use_input_file;

  /** Filename for the *.tracks input / output file */
  std::string _tracks_filename;

  /** Boolean whether the Tracks have been generated (true) or not (false) */
  bool _contains_tracks;

  void computeEndPoint(Point* start, Point* end,  const double phi,
                       const double width, const double height);

  void initializeTrackFileDirectory();
  void initializeTracks();
  void recalibrateTracksToOrigin();
  void initializeBoundaryConditions();
  void segmentize();
  void dumpTracksToFile();
  bool readTracksFromFile();

public:

  TrackGenerator(Geometry* geometry, int num_azim, double spacing);
  virtual ~TrackGenerator();

  /* Get parameters */
  int getNumAzim();
  double getTrackSpacing();
  Geometry* getGeometry();
  int getNumTracks();
  int* getNumTracksArray();
  int getNumSegments();
  Track** getTracks();
  FP_PRECISION* getAzimWeights();
  int getNumThreads();
  FP_PRECISION* getFSRVolumes();
  FP_PRECISION getFSRVolume(int fsr_id);
<<<<<<< HEAD
=======
  FP_PRECISION getMaxOpticalLength();
>>>>>>> 118d5316

  /* Set parameters */
  void setNumAzim(int num_azim);
  void setTrackSpacing(double spacing);
  void setGeometry(Geometry* geometry);
  void setNumThreads(int num_threads);

  /* Worker functions */
  bool containsTracks();
  void retrieveTrackCoords(double* coords, int num_tracks);
  void retrieveSegmentCoords(double* coords, int num_segments);
  void generateTracks();
  void correctFSRVolume(int fsr_id, FP_PRECISION fsr_volume);
<<<<<<< HEAD
  void generateFSRCentroids();
=======
  void splitSegments(FP_PRECISION max_optical_length);
>>>>>>> 118d5316
};

#endif /* TRACKGENERATOR_H_ */<|MERGE_RESOLUTION|>--- conflicted
+++ resolved
@@ -99,10 +99,7 @@
   int getNumThreads();
   FP_PRECISION* getFSRVolumes();
   FP_PRECISION getFSRVolume(int fsr_id);
-<<<<<<< HEAD
-=======
   FP_PRECISION getMaxOpticalLength();
->>>>>>> 118d5316
 
   /* Set parameters */
   void setNumAzim(int num_azim);
@@ -116,11 +113,8 @@
   void retrieveSegmentCoords(double* coords, int num_segments);
   void generateTracks();
   void correctFSRVolume(int fsr_id, FP_PRECISION fsr_volume);
-<<<<<<< HEAD
   void generateFSRCentroids();
-=======
   void splitSegments(FP_PRECISION max_optical_length);
->>>>>>> 118d5316
 };
 
 #endif /* TRACKGENERATOR_H_ */