--- conflicted
+++ resolved
@@ -14,10 +14,7 @@
 
 #ifdef __cplusplus
 #include "Python.h"
-<<<<<<< HEAD
-=======
 #include "constants.h"
->>>>>>> a292b33b
 #include "log.h"
 #include <sstream>
 #endif
