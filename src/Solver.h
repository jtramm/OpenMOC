/**
 * @file Solver.h
 * @brief The Solver class.
 * @date February 7, 2012
 * @author William Boyd, MIT, Course 22 (wboyd@mit.edu)
 */

#ifndef SOLVER_H_
#define SOLVER_H_

#ifdef __cplusplus
#define _USE_MATH_DEFINES
#include "Python.h"
#include "constants.h"
#include "Timer.h"
#include "PolarQuad.h"
#include "TrackGenerator.h"
#include "Cmfd.h"
#include "ExpEvaluator.h"
#include <math.h>
#endif

/** Indexing macro for the scalar flux in each FSR and energy group */
#define _scalar_flux(r,e) (_scalar_flux[(r)*_num_groups + (e)])

/** Indexing macro for the total source divided by the total cross-section
 *  (\f$ \frac{Q}{\Sigma_t} \f$) in each FSR and energy group */
#define _reduced_sources(r,e) (_reduced_sources[(r)*_num_groups + (e)])

/** Indexing macro for the polar quadrature weights multiplied by the
 *  azimuthal angle quadrature weights */
#define _polar_weights(i,p) (_polar_weights[(i)*_num_polar + (p)])

/** Indexing macro for the angular fluxes for each polar angle and energy
 *  group for the outgoing reflective track for both the forward and
 *  reverse direction for a given track */
#define _boundary_flux(i,j,p,e) (_boundary_flux[(i)*2*_polar_times_groups \
                                                + (j)*_polar_times_groups \
                                                + (p)*_num_groups + (e)])

/** Indexing macro for the leakage for each polar angle and energy group
 *  for both the forward and reverse direction for each track */
#define _boundary_leakage(i,pe2) (_boundary_leakage[2*(i)*_polar_times_groups \
                                                    +(pe2)])

/** Indexing scheme for the total fission source (\f$ \nu\Sigma_f\Phi \f$)
 *  for each FSR and energy group */
#define _fission_sources(r,e) (_fission_sources[(r)*_num_groups + (e)])

/** Indexing scheme for the total in-scatter source (\f$ \Sigma_s\Phi \f$)
 *  for each FSR and energy group */
#define _scatter_sources(r,e) (_scatter_sources[(r)*_num_groups + (e)])


/**
 * @class Solver Solver.h "src/Solver.h"
 * @brief This is an abstract base class which different Solver subclasses
 *        implement for different architectures or source iteration algorithms.
 */
class Solver {

protected:

  /** The number of azimuthal angles */
  int _num_azim;

  /** The number of energy groups */
  int _num_groups;

  /** The number of flat source regions */
  int _num_FSRs;

  /** The number of fissionable flat source regions */
  int _num_fissionable_FSRs;

  /** The FSR "volumes" (i.e., areas) indexed by FSR UID */
  FP_PRECISION* _FSR_volumes;

  /** The FSR Material pointers indexed by FSR UID */
  Material** _FSR_materials;

  /** A pointer to a TrackGenerator which contains Tracks */
  TrackGenerator* _track_generator;

  /** A pointer to a Geometry with initialized FSR offset maps */
  Geometry* _geometry;

  /** The number of Materials */
  int _num_materials;

  /** A pointer to a polar quadrature */
  PolarQuad* _polar_quad;

  /** A boolean indicating if a user-defined PolarQuad was assigned */
  bool _user_polar_quad;

  /** The number of polar angles */
  int _num_polar;

  /** The number of polar angles times energy groups */
  int _polar_times_groups;

  /** A pointer to the 2D ragged array of Tracks */
  Track** _tracks;

  /** A pointer to an array with the number of Tracks per azimuthal angle */
  int* _num_tracks;

  /** The total number of Tracks */
  int _tot_num_tracks;

  /** The weights for each azimuthal angle */
  FP_PRECISION* _azim_weights;

  /** The weights for each polar angle in the polar angle quadrature */
  FP_PRECISION* _polar_weights;

  /** The angular fluxes for each Track for all energy groups, polar angles,
   *  and azimuthal angles. This array stores the boundary fluxes for a
   *  a Track along both "forward" and "reverse" directions. */
  FP_PRECISION* _boundary_flux;

  /** The angular leakages for each Track for all energy groups, polar angles,
   *  and azimuthal angles. This array stores the weighted outgoing fluxes
   *  for a Track along both "forward" and "reverse" directions. */
  FP_PRECISION* _boundary_leakage;

  /** The scalar flux for each energy group in each FSR */
  FP_PRECISION* _scalar_flux;

  /** The fission source in each FSR and energy group */
  FP_PRECISION* _fission_sources;

  /** The in-scatter source in each FSR and energy group */
  FP_PRECISION* _scatter_sources;

  /** The old fission source in each FSR from the previous iteration */
  FP_PRECISION* _old_fission_sources;

  /** Ratios of source to total cross-section for each FSR and energy group */
  FP_PRECISION* _reduced_sources;

  /** An array of the residuals between the old source and the new source
   *  on each iteration in each FSR and energy group */
  FP_PRECISION* _source_residuals;

  /** The current iteration's approximation to k-effective */
  FP_PRECISION _k_eff;

  /** The total leakage across vacuum boundaries */
  FP_PRECISION _leakage;

  /** The number of source iterations needed to reach convergence */
  int _num_iterations;

  /** Whether or not the Solver has converged the source */
  bool _converged_source;

  /** The tolerance for converging the source */
  FP_PRECISION _source_convergence_thresh;

  /** En ExpEvaluator to compute exponentials in the transport equation */
  ExpEvaluator* _exp_evaluator;

  /** A timer to record timing data for a simulation */
  Timer* _timer;

  /** A pointer to a Coarse Mesh Finite Difference (CMFD) acceleration object */
  Cmfd* _cmfd;

  /**
   * @brief Initializes Track boundary angular flux and leakage and
   *        FSR scalar flux arrays.
   */
  virtual void initializeFluxArrays() =0;

  /**
   * @brief Allocates memory for FSR source arrays.
   */
  virtual void initializeSourceArrays() =0;

  virtual void initializePolarQuadrature();
  virtual void initializeExpEvaluator();
  virtual void initializeFSRs();
  virtual void initializeCmfd();
  virtual void checkTrackSpacing();

  /**
   * @brief Zero each Track's boundary fluxes for each energy group and polar
   *        angle in the "forward" and "reverse" directions.
   */
  virtual void zeroTrackFluxes() =0;

  /**
   * @brief Set the scalar flux for each FSR and energy group to some value.
   * @param value the value to assign to each FSR scalar flux
   */
  virtual void flattenFSRFluxes(FP_PRECISION value) =0;

  /**
   * @brief Set the source for each FSR and energy group to some value.
   * @param value the value to assign to each FSR source
   */
  virtual void flattenFSRSources(FP_PRECISION value) =0;

  /**
   * @brief Normalizes all FSR scalar fluxes and Track boundary angular
   *        fluxes to the total fission source (times \f$ \nu \f$).
   */
  virtual void normalizeFluxes() =0;

  /**
   * @brief Computes the total source (fission and scattering) for each FSR
   *        and energy group.
   * @return the residual between this source and the previous source
   */
  virtual FP_PRECISION computeFSRSources() =0;

  /**
   * @brief Compute \f$ k_{eff} \f$ from total fission and absorption rates
   *        in each FSR and energy group.
   */
  virtual void computeKeff() =0;

  /**
   * @brief Add the source term contribution in the transport equation to
   *        the FSR scalar flux.
   */
  virtual void addSourceToScalarFlux() =0;

  /**
   * @brief This method performs one transport sweep of all azimuthal angles,
   *        Tracks, segments, polar angles and energy groups.
   */
  virtual void transportSweep() =0;

  void clearTimerSplits();


public:
  Solver(TrackGenerator* track_generator=NULL);
  virtual ~Solver();

  virtual void setGeometry(Geometry* geometry);

  Geometry* getGeometry();
  TrackGenerator* getTrackGenerator();
  FP_PRECISION getFSRVolume(int fsr_id);
  int getNumPolarAngles();
  int getNumIterations();
  double getTotalTime();
  FP_PRECISION getKeff();
  FP_PRECISION getSourceConvergenceThreshold();
  FP_PRECISION getMaxOpticalLength();

  bool isUsingDoublePrecision();
  bool isUsingExponentialInterpolation();

  /**
   * @brief Returns the scalar flux for a FSR and energy group.
   * @param fsr_id the ID for the FSR of interest
   * @param energy_group the energy group of interest
   * @return the FSR scalar flux
   */
  virtual FP_PRECISION getFSRScalarFlux(int fsr_id, int energy_group) =0;

  /**
   * @brief Returns an array of the scalar flux in each FSR and energy group.
   * @return an array of FSR scalar fluxes
   */
  virtual FP_PRECISION* getFSRScalarFluxes() =0;

  /**
   * @brief Returns the source for a FSR and energy group.
   * @param fsr_id the ID for the FSR of interest
   * @param energy_group the energy group of interest
   * @return the FSR source
   */
  virtual FP_PRECISION getFSRSource(int fsr_id, int energy_group) =0;

  virtual void setTrackGenerator(TrackGenerator* track_generator);
  virtual void setPolarQuadrature(PolarQuad* polar_quad);
  virtual void setSourceConvergenceThreshold(FP_PRECISION source_thresh);

  void setMaxOpticalLength(FP_PRECISION max_optical_length);
<<<<<<< HEAD
  void setExpPrecision(FP_PRECISION precision);
=======
>>>>>>> 6987c1de
  void useExponentialInterpolation();
  void useExponentialIntrinsic();

  virtual FP_PRECISION convergeSource(int max_iterations);

/**
 * @brief Computes the volume-weighted, energy integrated fission rate in
 *        each FSR and stores them in an array indexed by FSR ID.
 * @details This is a helper method for SWIG to allow users to retrieve
 *          FSR fission rates as a NumPy array. An example of how this method 
 *          can be called from Python is as follows:
 *
 * @code
 *          num_FSRs = geometry.getNumFSRs()
 *          fission_rates = solver.computeFSRFissionRates(num_FSRs)
 * @endcode
 *
 * @param fission_rates an array to store the fission rates (implicitly passed
 *                      in as a NumPy array from Python)
 * @param num_FSRs the number of FSRs passed in from Python
 */
  virtual void computeFSRFissionRates(double* fission_rates, int num_FSRs) =0;

  void printTimerReport();
};


#endif /* SOLVER_H_ */<|MERGE_RESOLUTION|>--- conflicted
+++ resolved
@@ -283,10 +283,7 @@
   virtual void setSourceConvergenceThreshold(FP_PRECISION source_thresh);
 
   void setMaxOpticalLength(FP_PRECISION max_optical_length);
-<<<<<<< HEAD
   void setExpPrecision(FP_PRECISION precision);
-=======
->>>>>>> 6987c1de
   void useExponentialInterpolation();
   void useExponentialIntrinsic();
 
