--- conflicted
+++ resolved
@@ -10,10 +10,7 @@
 
 #ifdef __cplusplus
 #include "Python.h"
-<<<<<<< HEAD
-=======
 #include "../../constants.h"
->>>>>>> a292b33b
 #include "../../Solver.h"
 #endif
 
