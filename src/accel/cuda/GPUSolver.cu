--- conflicted
+++ resolved
@@ -960,11 +960,7 @@
                      cudaMemcpyHostToDevice);
 
   /* Copy twice the number of polar angles to constant memory on the GPU */
-<<<<<<< HEAD
-  _two_times_num_polar = 2 * _num_polar * _num_groups;
-=======
   _two_times_num_polar = 2 * _num_polar;
->>>>>>> 67ca9af5
   cudaMemcpyToSymbol(two_times_num_polar, (void*)&_two_times_num_polar,
                      sizeof(int), 0, cudaMemcpyHostToDevice);
 
