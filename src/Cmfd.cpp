#include "Cmfd.h"

/**
 * @brief Constructor initializes boundaries and variables that describe
 *          the Cmfd object.
 * @details The construcor initializes the many variables that describe
 *          the CMFD mesh and are used to solve the nonlinear diffusion
 *          acceleration problem.
 */
Cmfd::Cmfd() {

  /* Initialize Geometry and Mesh-related attribute */
  _polar_quad = NULL;
  _geometry = NULL;

  /* Global variables used in solving CMFD problem */
  _source_convergence_threshold = 1E-6;
  _num_x = 1;
  _num_y = 1;
  _width = 0.;
  _height = 0.;
  _cell_width = 0.;
  _cell_height = 0.;
  _flux_update_on = true;
  _centroid_update_on = true;
  _k_nearest = 3;
  _optically_thick = false;
  _SOR_factor = 1.0;
  _num_FSRs = 0;
  _relax_factor = 0.6;

  /* Energy group and polar angle problem parameters */
  _num_moc_groups = 0;
  _num_cmfd_groups = 0;
  _num_polar = 0;

  /* Set matrices and arrays to NULL */
  _A = NULL;
  _M = NULL;
  _old_flux = NULL;
  _new_flux = NULL;
  _flux_ratio = NULL;
  _old_source = NULL;
  _new_source = NULL;
  _group_indices = NULL;
  _group_indices_map = NULL;
  _surface_currents = NULL;
  _corner_currents = NULL;
  _volumes = NULL;
  _lattice = NULL;

  /* Initialize boundaries to be reflective */
  _boundaries = new boundaryType[4];
  _boundaries[SURFACE_X_MIN] = REFLECTIVE;
  _boundaries[SURFACE_X_MAX] = REFLECTIVE;
  _boundaries[SURFACE_Y_MIN] = REFLECTIVE;
  _boundaries[SURFACE_Y_MAX] = REFLECTIVE;
}


/**
 * @brief Destructor.
 */
Cmfd::~Cmfd() {

  if (_boundaries != NULL)
    delete [] _boundaries;

  if (_group_indices != NULL)
    delete [] _group_indices;

  if (_group_indices_map != NULL)
    delete [] _group_indices_map;

  /* Delete the Matrix and Vector objects */
  if (_M != NULL)
    delete _M;

  if (_A != NULL)
    delete _A;

  if (_old_source != NULL)
    delete _old_source;

  if (_new_source != NULL)
    delete _new_source;

  if (_old_flux != NULL)
    delete _old_flux;

  if (_new_flux != NULL)
    delete _new_flux;

  if (_flux_ratio != NULL)
    delete _flux_ratio;

  if (_surface_currents != NULL)
    delete _surface_currents;

  if (_corner_currents != NULL)
    delete _corner_currents;

  if (_volumes != NULL)
    delete _volumes;

  /* Delete Cmfd materials array */
  if (_materials != NULL) {
    for (int i=0; i < _num_x*_num_y; i++)
      delete _materials[i];
  }
  delete [] _materials;

  /* Delete the Cmfd lattice */
  if (_lattice != NULL)
    delete _lattice;

  /* Clear the _cell_fsrs vector of vectors */
  std::vector< std::vector<int> >::iterator iter1;
  for (iter1 = _cell_fsrs.begin(); iter1 != _cell_fsrs.end(); ++iter1)
    iter1->clear();
  _cell_fsrs.clear();

  /* Clear the _k_nearest_stencils map of vectors */
  std::map<int, std::vector< std::pair<int, FP_PRECISION> > >::iterator iter2;
  for (iter2 = _k_nearest_stencils.begin(); iter2 != _k_nearest_stencils.end();
       ++iter2)
    iter2->second.clear();
  _k_nearest_stencils.clear();
}


/**
 * @brief Set the number of Mesh cells in a row.
 * @param num_x Number of Mesh cells in a row
 */
void Cmfd::setNumX(int num_x) {

  if (num_x < 1)
    log_printf(ERROR, "The number of lattice cells in the x direction "
               "must be > 0. Input value: %d", num_x);

  _num_x = num_x;
  if (_width != 0.)
    _cell_width = _width / _num_x;
}


/**
 * @brief Set the number of Mesh cells in a column
 * @param num_y Number of Mesh cells in a column
 */
void Cmfd::setNumY(int num_y) {

  if (num_y < 1)
    log_printf(ERROR, "The number of lattice cells in the y direction "
               "must be > 0. Input value: %d", num_y);

  _num_y = num_y;
  if (_height != 0.)
    _cell_height = _height / _num_y;
}


/**
 * @brief Get the number of Mesh cells in a row.
 * @return The number of Mesh cells in a row
 */
int Cmfd::getNumX() {
  return _num_x;
}


/**
 * @brief Get the number of Mesh cells in a column
 * @return The number of Mesh cells in a column
 */
int Cmfd::getNumY() {
  return _num_y;
}


/**
 * @brief Set Mesh width.
 * @param width Physical width of Mesh
 */
void Cmfd::setWidth(double width) {
  _width = width;
  if (_num_x != 0)
    _cell_width = _width / _num_x;
}


/**
 * @brief Set Mesh height.
 * @param height Physical height of Mesh
 */
void Cmfd::setHeight(double height) {
  _height = height;
  if (_num_y != 0)
    _cell_height = _height / _num_y;
}


/**
 * @brief Create cross-sections and fluxes for each Cmfd cell by
 *        energy condensing and volume averaging cross sections from
 *        the MOC sweep.
 * @details This method performs a cell-wise energy condensation and volume
 *         average of the cross sections of the fine, unstructured FSR mesh.
 *         The cross sections are condensed such that all reaction rates and
 *         the neutron production rate from fission are conserved. It is
 *         important to note that the volume averaging is performed before
 *         energy condensation in order to properly collapse the diffusion
 *         coefficients.
 */
void Cmfd::computeXS() {

  log_printf(INFO, "Computing CMFD cross-sections...");

  /* Split corner currents to side surfaces */
  splitCorners();

  /* Initialize variables for FSR properties*/
  FP_PRECISION volume, flux, abs, tot, nu_fis, chi, dif_coef;
  FP_PRECISION* scat;

  /* Initialize tallies for each parameter */
  FP_PRECISION abs_tally, nu_fis_tally, dif_tally, rxn_tally;
  FP_PRECISION vol_tally, tot_tally, neut_prod_tally;
  FP_PRECISION trans_tally_group, rxn_tally_group;
  FP_PRECISION scat_tally[_num_cmfd_groups];
  FP_PRECISION chi_tally[_num_cmfd_groups];

  /* Pointers to material objects */
  Material* fsr_material;
  Material* cell_material;

  /* Loop over cmfd cells */
  #pragma omp parallel for private(volume, flux, abs, tot, nu_fis, chi, \
    dif_coef, scat, abs_tally, nu_fis_tally, dif_tally, rxn_tally,  \
    vol_tally, tot_tally, scat_tally, fsr_material, cell_material, \
    neut_prod_tally, chi_tally, trans_tally_group, rxn_tally_group)
  for (int i = 0; i < _num_x * _num_y; i++) {

    cell_material = _materials[i];
    std::vector<int>::iterator iter;

    /* Loop over CMFD coarse energy groups */
    for (int e = 0; e < _num_cmfd_groups; e++) {

      /* Zero tallies for this group */
      abs_tally = 0.0;
      nu_fis_tally = 0.0;
      dif_tally = 0.0;
      rxn_tally = 0.0;
      vol_tally = 0.0;
      tot_tally = 0.0;
      neut_prod_tally = 0.0;

      /* Zero each group-to-group scattering tally */
      for (int g = 0; g < _num_cmfd_groups; g++) {
        scat_tally[g] = 0;
        chi_tally[g] = 0.0;
      }

      /* Loop over FSRs in cmfd cell to compute chi */
      for (iter = _cell_fsrs.at(i).begin();
           iter != _cell_fsrs.at(i).end(); ++iter) {

        fsr_material = _FSR_materials[*iter];
        volume = _FSR_volumes[*iter];

        /* Chi tallies */
        for (int b = 0; b < _num_cmfd_groups; b++) {
          chi = 0.0;
              
          /* Compute the chi for group b */
          for (int h = _group_indices[b]; h < _group_indices[b+1]; h++)
            chi += fsr_material->getChi()[h];

          for (int h = 0; h < _num_moc_groups; h++) {
            chi_tally[b] += chi * fsr_material->getNuSigmaF()[h] *
                _FSR_fluxes[(*iter)*_num_moc_groups+h] * volume;
            neut_prod_tally += chi * fsr_material->getNuSigmaF()[h] *
                _FSR_fluxes[(*iter)*_num_moc_groups+h] * volume;
          }
        }
      }

      /* Loop over MOC energy groups within this CMFD coarse group */
      for (int h = _group_indices[e]; h < _group_indices[e+1]; h++) {

        /* Reset transport, rxn, and vol tally for this MOC group */
        trans_tally_group = 0.0;
        rxn_tally_group = 0.0;
        vol_tally = 0.0;

        /* Loop over FSRs in cmfd cell */
        for (iter = _cell_fsrs.at(i).begin();
             iter != _cell_fsrs.at(i).end(); ++iter) {

          fsr_material = _FSR_materials[*iter];
          volume = _FSR_volumes[*iter];
          scat = fsr_material->getSigmaS();
          vol_tally += volume;

          /* Gets FSR volume, material, and cross sections */
          flux = _FSR_fluxes[(*iter)*_num_moc_groups+h];
          abs = fsr_material->getSigmaA()[h];
          tot = fsr_material->getSigmaT()[h];
          nu_fis = fsr_material->getNuSigmaF()[h];

          /* Increment tallies for this group */
          abs_tally += abs * flux * volume;
          tot_tally += tot * flux * volume;
          nu_fis_tally += nu_fis * flux * volume;
          rxn_tally += flux * volume;
          trans_tally_group += tot * flux * volume;
          rxn_tally_group += flux * volume;

          /* Scattering tallies */
          for (int g = 0; g < _num_moc_groups; g++) {
            scat_tally[getCmfdGroup(g)] +=
                scat[g*_num_moc_groups+h] * flux * volume;
          }
        }

        /* Energy collapse diffusion coefficient */
        dif_tally += rxn_tally_group / 
            (3.0 * (trans_tally_group / rxn_tally_group));
      }

      /* Set the Mesh cell properties with the tallies */
      _volumes->setValue(i, 0, vol_tally);
      cell_material->setSigmaAByGroup(abs_tally / rxn_tally, e+1);
      cell_material->setSigmaTByGroup(tot_tally / rxn_tally, e+1);
      cell_material->setNuSigmaFByGroup(nu_fis_tally / rxn_tally, e+1);
      cell_material->setDifCoefByGroup(dif_tally / rxn_tally, e+1);
      _old_flux->setValue(i, e, rxn_tally / vol_tally);

      /* Set chi */
      if (neut_prod_tally != 0.0)
        cell_material->setChiByGroup(chi_tally[e] / neut_prod_tally, e+1);
      else
        cell_material->setChiByGroup(0.0,e+1);

      log_printf(DEBUG, "cell: %d, group: %d, vol: %e, siga: %e, sigt: %e,"
                 " nu_sigf: %e, dif_coef: %e, flux: %e, chi: %e", i, e,
                 vol_tally, abs_tally / rxn_tally, tot_tally / rxn_tally,
                 nu_fis_tally / rxn_tally, dif_tally / rxn_tally,
                 rxn_tally / vol_tally, cell_material->getChi()[e]);

      /* Set scattering xs */
      for (int g = 0; g < _num_cmfd_groups; g++) {
        cell_material->setSigmaSByGroup(scat_tally[g] / rxn_tally, e+1, g+1);
        log_printf(DEBUG, "scattering from %d to %d: %e", e, g,
                   scat_tally[g] / rxn_tally);
      }
    }
  }
}


/**
 * @brief Compute the surface diffusion coefficients for each cell surface.
 * @details This method uses finite differencing to compute the surface
 *         diffusion coefficients (\f$ \hat{D} \f$) for each cell surface.
 *         Additionally, the surface diffusion coefficent correction factors
 *         (\f$ \tilde{D} \f$) are computed in order to conserve the net
 *         leakage out of each mesh cell. This serves to preserve both local
 *         and global neutron balance.
 * @param moc_iteration MOC iteration number
 */
void Cmfd::computeDs(int moc_iteration) {

  log_printf(INFO, "Computing CMFD diffusion coefficients...");

  FP_PRECISION d, d_next, d_hat, d_tilde;
  FP_PRECISION flux, flux_next, f, f_next;
  FP_PRECISION current, current_out, current_in;
  FP_PRECISION length, length_perpen, next_length_perpen;
  FP_PRECISION sense;
  int next_surface;
  int cell_id, cell_next_id;

  /* Loop over mesh cells in y direction */
  #pragma omp parallel for private(d, d_next, d_hat, d_tilde, current, flux, \
    flux_next, f, f_next, length, length_perpen, next_length_perpen, \
    sense, next_surface, cell_id, cell_next_id, current_in, current_out)
  for (int y = 0; y < _num_y; y++) {

    /* Loop over Mesh cells in x direction */
    for (int x = 0; x < _num_x; x++) {

      cell_id = y*_num_x+x;

      /* Loop over side surfaces in a cell */
      for (int surface = 0; surface < NUM_SURFACES; surface++) {

        /* Loop over groups */
        for (int e = 0; e < _num_cmfd_groups; e++) {

          /* Get diffusivity and flux for Mesh cell */
          d = _materials[cell_id]->getDifCoef()[e];
          flux = _old_flux->getValue(cell_id, e);
          cell_next_id = getCellNext(cell_id, surface);

          /* Set halfspace sense of the Surface */
          if (surface == SURFACE_X_MIN || surface == SURFACE_Y_MIN)
            sense = -1.0;
          else
            sense = 1.0;

          /* Set the length of this Surface and the perpendicular Surface */
          if (surface == SURFACE_X_MIN || surface == SURFACE_X_MAX) {
            length = _cell_height;
            length_perpen = _cell_width;
          }
          else if (surface == SURFACE_Y_MIN || surface == SURFACE_Y_MAX) {
            length = _cell_width;
            length_perpen = _cell_height;
          }

          /* Compute the optical thickness correction factor */
          f = computeDiffCorrect(d, length_perpen);

          /* If Surface is on a boundary, choose appropriate BCs */
          if (cell_next_id == -1) {

            current_out = sense * _surface_currents->getValue
              (cell_id, surface*_num_cmfd_groups + e);

            /* REFLECTIVE BC */
            if (_boundaries[surface] == REFLECTIVE) {

              /* Set D's */
              d_hat = 0.0;
              d_tilde = 0.0;
            }

            /* VACUUM BC */
            else if (_boundaries[surface] == VACUUM) {

              /* Set D's */
              d_hat =  2 * d*f / length_perpen / (1 + 4 * d*f /
                       length_perpen);
              d_tilde = (sense * d_hat * flux - current_out / length) / flux;
             }
          }

          /* If Surface is an interface, use finite differencing */
          else{

            /* Set properties for cell next to Surface */
            if (surface == SURFACE_X_MIN) {
              next_length_perpen = _cell_width;
              next_surface = SURFACE_X_MAX;
            }
            else if (surface == SURFACE_Y_MIN) {
              next_length_perpen = _cell_height;
              next_surface = SURFACE_Y_MAX;
            }
            else if (surface == SURFACE_X_MAX) {
              next_length_perpen = _cell_width;
              next_surface = SURFACE_X_MIN;
            }
            else if (surface == SURFACE_Y_MAX) {
              next_length_perpen = _cell_height;
              next_surface = SURFACE_Y_MIN;
            }

            /* Set diffusion coefficient and flux for neighboring cell */
            d_next = _materials[cell_next_id]->getDifCoef()[e];
            flux_next = _old_flux->getValue(cell_next_id, e);

            /* Get optical thickness correction term for meshCellNext */
            f_next = computeDiffCorrect(d_next, next_length_perpen);

            /* Compute d_hat */
            d_hat = 2.0 * d * f * d_next * f_next / (length_perpen
                    * d * f + next_length_perpen * d_next*f_next);

            /* Get the outward current on surface */
            current_out = _surface_currents->getValue
              (cell_id, surface*_num_cmfd_groups + e);

            /* Get the inward current on the surface */
            current_in = _surface_currents->getValue
              (cell_next_id, next_surface*_num_cmfd_groups + e);

            /* Compute net current */
            current = sense * (current_out - current_in);

            /* Compute d_tilde */
            d_tilde = -(sense * d_hat * (flux_next - flux) +
                        current  / length) / (flux_next + flux);

            /* If the magnitude of d_tilde is greater than the magnitude of
             * d_hat, select new values d_tilde and d_hat to ensure the course
             * mesh equations are guaranteed to be diagonally dominant */
            if (fabs(d_tilde) > fabs(d_hat) && moc_iteration != 0) {

              if (sense == -1) {

                /* If d_tilde is positive */
                if (1 - fabs(d_tilde)/d_tilde < 1e-8) {
                  d_hat   = - current/(2*flux*length);
                  d_tilde = - current/(2*flux*length);
                }

                /* If d_tilde is negative */
                else{
                  d_hat   = current/(2*flux_next*length);
                  d_tilde = - current/(2*flux_next*length);
                }
              }
              else{

                /* If d_tilde is positive */
                if (1 - fabs(d_tilde)/d_tilde < 1e-8) {
                  d_hat   = - current/(2*flux_next*length);
                  d_tilde = - current/(2*flux_next*length);
                }

                /* If d_tilde is negative */
                else{
                  d_hat   = current/(2*flux*length);
                  d_tilde = - current/(2*flux*length);
                }
              }
            }
          }

          /* Perform underrelaxation on d_tilde. If first MOC iteration, solve 
           * the diffusion problem without correcting currents */
          if (moc_iteration == 0)
            d_tilde = 0.0;
          else
            d_tilde =
              _materials[cell_id]->getDifTilde()[surface*_num_cmfd_groups + e] *
              (1 - _relax_factor) + _relax_factor * d_tilde;

          /* Set d_hat and d_tilde */
          _materials[cell_id]->setDifHatByGroup(d_hat, e+1, surface);
          _materials[cell_id]->setDifTildeByGroup(d_tilde, e+1, surface);

          log_printf(DEBUG, "cell: %d, group: %d, side: %d, flux: %f,"
                     " current: %f, d: %f, dhat: %f, dtilde: %f",
                     y*_num_x + x, e, surface, flux, current, d, d_hat,
                     d_tilde);
        }
      }
    }
  }
}



/**
 * @brief Solve the nonlinear diffusion acceleration problem to accelerate the
 *        convergence of the MOC problem.
 * @details This method uses the information from the last MOC transport sweep
 *         and solves a simplified nonlinear diffusion problem. The diffusion
 *         problem is tightly converged and the solution is used to update the
 *         the solution of the MOC problem.
 *  @param moc_iteration MOC iteration number
 *  @return The dominant eigenvalue of the nonlinear diffusion problem
 */
FP_PRECISION Cmfd::computeKeff(int moc_iteration) {

  log_printf(INFO, "Running diffusion solver...");

  /* Create matrix and vector objects */
  if (_A == NULL) {
    log_printf(ERROR, "Unable to compute k-eff in Cmfd since the Cmfd "
               "linear algebra matrices and arrays have not been created.");
  }
  
  /* Compute the cross sections and surface diffusion coefficients */
  computeXS();
  computeDs(moc_iteration);

  /* Construct matrices */
  constructMatrices();

  /* Copy old flux to new flux */
  _old_flux->copyTo(_new_flux);

  /* Solve the eigenvalue problem */
  _k_eff = eigenvalueSolve(_A, _M, _new_flux, _source_convergence_threshold,
                           _SOR_factor);

  /* Rescale the old and new flux */
  rescaleFlux();

  /* Update the MOC flux */
  updateMOCFlux();

  return _k_eff;
}


/**
 * @brief Rescale the initial and converged flux arrays.
 * @details The diffusion problem is a generalized eigenvalue problem and
 *         therefore the solution is independent of flux level. This method
 *         rescales the input flux and converged flux to both have an average
 *         fission source of 1.0 in each group in each cell.
 */
void Cmfd::rescaleFlux() {

  /* Rescale the new and old flux to have an avg source of 1.0 */
  matrixMultiplication(_M, _new_flux, _new_source);
  matrixMultiplication(_M, _old_flux, _old_source);

  _new_flux->scaleByValue(_num_x*_num_y*_num_cmfd_groups /
                          _new_source->getSum());
  _old_flux->scaleByValue(_num_x*_num_y*_num_cmfd_groups /
                          _old_source->getSum());
}


/**
 * @brief Construct the loss + streaming matrix (A) and the fission gain
 *         matrix (M) in preparation for solving the eigenvalue problem.
 * @details This method loops over all mesh cells and energy groups and
 *         accumulates the iteraction and streaming terms into their
 *         approipriate positions in the loss + streaming matrix and
 *         fission gain matrix.
 */
void Cmfd::constructMatrices() {

  log_printf(INFO,"Constructing matrices...");
    
  FP_PRECISION value, volume;
  int cell_id;
  Material* material;
  
  /* Zero _A and _M matrices */
  _A->clear();
  _M->clear();
  
  /* Loop over cells */
  #pragma omp parallel for private(value, volume, cell_id, material)
  for (int y = 0; y < _num_y; y++) {
    for (int x = 0; x < _num_x; x++) {

      cell_id = y*_num_x + x;
      material = _materials[cell_id];
      volume =_volumes->getValue(cell_id, 0);

      /* Loop over groups */
      for (int e = 0; e < _num_cmfd_groups; e++) {
          
        /* Absorption term */
        value = material->getSigmaA()[e] * volume;
        _A->incrementValue(cell_id, e, cell_id, e, value);
        
        /* Out (1st) and in (2nd) scattering */
        for (int g = 0; g < _num_cmfd_groups; g++) {
          if (e != g) {
            value = material->getSigmaS()[g*_num_cmfd_groups + e] * volume;
            _A->incrementValue(cell_id, e, cell_id, e, value);
            value = - material->getSigmaS()[e*_num_cmfd_groups + g] * volume;
            _A->incrementValue(cell_id, g, cell_id, e, value);
          }
        }

        /* SURFACE_X_MIN */

        /* Set transport term on diagonal */
        value = (material->getDifHat()[e] + material->getDifTilde()[e])
          * _cell_height;
        _A->incrementValue(cell_id, e, cell_id, e, value);

        /* Set transport term on off diagonal */
        if (x != 0) {
          value = - (material->getDifHat()[SURFACE_X_MIN*_num_cmfd_groups + e]
                     - material->getDifTilde()
                     [SURFACE_X_MIN*_num_cmfd_groups + e]) * _cell_height;
          _A->incrementValue(cell_id-1, e, cell_id, e, value);
        }
        else if (_boundaries[SURFACE_X_MIN] == PERIODIC) {
          value = - (material->getDifHat()[SURFACE_X_MIN*_num_cmfd_groups + e]
                     - material->getDifTilde()
                     [SURFACE_X_MIN*_num_cmfd_groups + e])
            * _cell_height;
          
          _A->incrementValue(cell + (_num_x-1), e, cell, e, value);
        }

        /* SURFACE_X_MAX */

        /* Set transport term on diagonal */
        value = (material->getDifHat()[SURFACE_X_MAX*_num_cmfd_groups + e]
                - material->getDifTilde()[SURFACE_X_MAX*_num_cmfd_groups + e])
          * _cell_height;
        _A->incrementValue(cell_id, e, cell_id, e, value);

        /* Set transport term on off diagonal */
        if (x != _num_x - 1) {
          value = - (material->getDifHat()[SURFACE_X_MAX*_num_cmfd_groups + e]
                     + material->getDifTilde()
                     [SURFACE_X_MAX*_num_cmfd_groups + e]) * _cell_height;
          _A->incrementValue(cell_id+1, e, cell_id, e, value);
        }
        else if (_boundaries[SURFACE_X_MAX] == PERIODIC) {
          value = - (material->getDifHat()[SURFACE_X_MAX*_num_cmfd_groups + e]
                     + material->getDifTilde()
                     [SURFACE_X_MAX*_num_cmfd_groups + e]) * _cell_height;
          
          _A->incrementValue(cell - (_num_x-1), e, cell, e, value);
        }

        /* SURFACE_Y_MIN */

        /* Set transport term on diagonal */
        value = (material->getDifHat()[SURFACE_Y_MIN*_num_cmfd_groups + e]
                 + material->getDifTilde()[SURFACE_Y_MIN*_num_cmfd_groups + e])
          * _cell_width;
        _A->incrementValue(cell_id, e, cell_id, e, value);

        /* Set transport term on off diagonal */
        if (y != 0) {
          value = - (material->getDifHat()[SURFACE_Y_MIN*_num_cmfd_groups + e]
                     - material->getDifTilde()
                     [SURFACE_Y_MIN*_num_cmfd_groups + e]) * _cell_width;
          _A->incrementValue(cell_id-_num_x, e, cell_id, e, value);
        }
        else if (_boundaries[SURFACE_Y_MIN] == PERIODIC) {
          value = - (material->getDifHat()[SURFACE_Y_MIN*_num_cmfd_groups + e]
                     - material->getDifTilde()
                     [SURFACE_Y_MIN*_num_cmfd_groups + e]) * _cell_width;
          
          _A->incrementValue(cell + _num_x*(_num_y-1), e, cell, e, value);
        }

        /* SURFACE_Y_MAX */

        /* Set transport term on diagonal */
        value = (material->getDifHat()[SURFACE_Y_MAX*_num_cmfd_groups + e]
                 - material->getDifTilde()[SURFACE_Y_MAX*_num_cmfd_groups + e])
          * _cell_width;
        _A->incrementValue(cell_id, e, cell_id, e, value);

        /* Set transport term on off diagonal */
        if (y != _num_y - 1) {
          value = - (material->getDifHat()[SURFACE_Y_MAX*_num_cmfd_groups + e]
                     + material->getDifTilde()
                     [SURFACE_Y_MAX*_num_cmfd_groups + e]) * _cell_width;
          _A->incrementValue(cell_id+_num_x, e, cell_id, e, value);
        }
        else if (_boundaries[SURFACE_Y_MAX] == PERIODIC) {
          value = - (material->getDifHat()[SURFACE_Y_MAX*_num_cmfd_groups + e]
                     + material->getDifTilde()
                     [SURFACE_Y_MAX*_num_cmfd_groups + e])
            * _cell_width;
          
          _A->incrementValue(cell - _num_x*(_num_y-1), e, cell, e, value);
        }

        /* Source term */
        for (int g = 0; g < _num_cmfd_groups; g++) {
          value = material->getChi()[e] * material->getNuSigmaF()[g]
                  * volume;
          _M->incrementValue(cell_id, g, cell_id, e, value);
        }
      }
    }
  }

  log_printf(INFO, "Done constructing matrices...");
}


/**
 * @brief Update the MOC flux in each FSR.
 * @details This method uses the condensed flux from the last MOC transport
 *         sweep and the converged flux from the eigenvalue problem to
 *         update the MOC flux in each FSR.
 */
void Cmfd::updateMOCFlux() {

  log_printf(INFO, "Updating MOC flux...");

  /* Precompute the CMFD flux ratios */
  #pragma omp parallel for
  for (int i = 0; i < _num_x*_num_y; i++) {
    for (int e = 0; e < _num_cmfd_groups; e++)
      _flux_ratio->setValue(i, e, _new_flux->getValue(i, e)
                            / _old_flux->getValue(i, e));
  }

  /* Loop over mesh cells */
  #pragma omp parallel for
  for (int i = 0; i < _num_y*_num_x; i++) {

    std::vector<int>::iterator iter;

    /* Loop over CMFD groups */
    for (int e = 0; e < _num_cmfd_groups; e++) {

      /* Loop over FRSs in mesh cell */
      for (iter = _cell_fsrs.at(i).begin();
           iter != _cell_fsrs.at(i).end(); ++iter) {

        FP_PRECISION update_ratio = getUpdateRatio(i,e,*iter);

        for (int h = _group_indices[e]; h < _group_indices[e+1]; h++) {

          /* Update FSR flux using ratio of old and new CMFD flux */
          _FSR_fluxes[*iter*_num_moc_groups+h] = update_ratio
            * _FSR_fluxes[*iter*_num_moc_groups+h];

          log_printf(DEBUG, "Updating flux in FSR: %d, cell: %d, MOC group: "
            "%d, CMFD group: %d, ratio: %f", *iter ,i, h, e, update_ratio);
        }
      }
    }
  }
}


/**
 * @brief Compute a diffusion coefficient correction factor for optically
 *        thick regions.
 * @param d Diffusion coefficient before applying correction factor
 * @param h Width of the cell in the direction of interest
 * @return The diffusion coefficient correction factor
 */
FP_PRECISION Cmfd::computeDiffCorrect(FP_PRECISION d, FP_PRECISION h) {

  if (_optically_thick) {

    /* Initialize variables */
    FP_PRECISION alpha, mu, expon;
    FP_PRECISION rho, F;
    rho = 0.0;

    /* Loop over polar angles */
    for (int p = 0; p < _num_polar; p++) {
      mu = cos(asin(_polar_quad->getSinTheta(p)));
      expon = exp(- h / (3 * d * mu));
      alpha = (1 + expon) / (1 - expon) - 2 * (3 * d * mu) / h;
      rho += mu * _polar_quad->getWeight(p) * alpha;
    }

    /* Compute correction factor, F */
    F = 1.0 + h * rho / (2 * d);

    return F;
  }
  else
    return 1.0;
}


/**
 * @brief Set the FSR materials array pointer.
 * @param FSR_materials Pointer to FSR_materials array
 */
void Cmfd::setFSRMaterials(Material** FSR_materials) {
  _FSR_materials = FSR_materials;
}


/**
 * @brief Set the pointer to the array of FSR_volumes.
 * @param FSR_volumes Array of FSR volumes
 */
void Cmfd::setFSRVolumes(FP_PRECISION* FSR_volumes) {
  _FSR_volumes = FSR_volumes;
}


/**
 * @brief Set pointer to FSR flux array.
 * @param scalar_flux Pointer to FSR flux array
 */
void Cmfd::setFSRFluxes(FP_PRECISION* scalar_flux) {
  _FSR_fluxes = scalar_flux;
}


/**
 * @brief Set the successive over-relaxation factor for the
 *        linear solve within the diffusion eigenvalue solve.
 * @param SOR_factor Over-relaxation factor
 */
void Cmfd::setSORRelaxationFactor(FP_PRECISION SOR_factor) {

  if (SOR_factor <= 0.0 || SOR_factor >= 2.0)
    log_printf(ERROR, "The successive over-relaxation factor "
        "must be > 0 and < 2. Input value: %d", SOR_factor);

  _SOR_factor = SOR_factor;
}


/**
 * @brief Get the number of coarse CMFD energy groups.
 * @return The number of CMFD energy groups
 */
int Cmfd::getNumCmfdGroups() {
  return _num_cmfd_groups;
}


/**
 * @brief Get the CMFD group given an MOC group.
 * @param group The MOC energy group
 * @return The CMFD energy group
 */
int Cmfd::getCmfdGroup(int group) {
  return _group_indices_map[group];
}


/**
 * @brief Set the CMFD energy group structure. 
 * @details CMFD does not necessarily need to have the same energy group 
 *          structure as the MOC problem. This function can be used to set 
 *          a sparse energy group structure to speed up the CMFD solve.
 * @param group_indices An array of the CMFD group boundaries
 * @param length_group_indices The length of the group_indices array
 */
void Cmfd::setGroupStructure(int* group_indices, int length_group_indices) {
    
  _num_cmfd_groups = length_group_indices - 1;

  /* Allocate memory */
  if (_group_indices == NULL) {
    _group_indices = new int[length_group_indices];
  }
    
  if (group_indices == NULL) {
    for (int i = 0; i < length_group_indices; i++) {
      _group_indices[i] = i;
    }
  }
  else{
    if (group_indices[0] != 1)
      log_printf(ERROR, "The first value in group indices must be 1!");    

    /* Set first group indice to 0 */
    _group_indices[0] = 0;
        
    /* Set MOC group bounds for rest of CMFD energy groups */
    for (int i = 1; i < length_group_indices; i++) {
      /* Check that the group indices are always increasing */
      if (group_indices[i] <= group_indices[i-1])
        log_printf(ERROR, "The group indices must be increasing!");
            
      _group_indices[i] = group_indices[i] - 1;
      log_printf(INFO, "group indices %d: %d", i, group_indices[i]);
    }
  }
}


/**
 * @brief Initialize the CMFD materials.
 */
void Cmfd::initializeMaterials() {

  Material* material;

  try{
    _materials = new Material*[_num_x*_num_y];

    for (int y = 0; y < _num_y; y++) {
      for (int x = 0; x < _num_x; x++) {
        material = new Material(y*_num_x+x);
        material->setNumEnergyGroups(_num_cmfd_groups);
        _materials[y*_num_x+x] = material;
      }
    }
  }
  catch(std::exception &e) {
    log_printf(ERROR, "Could not allocate memory for the Mesh cell materials. "
               "Backtrace:%s", e.what());
  }
}


/**
 * @brief Initializes Cmfd surface currents Vector prior to first MOC iteration.
 */
void Cmfd::initializeCurrents() {

  /* Delete old Cmfd surface currents array it it exists */
  if (_surface_currents != NULL)
    delete [] _surface_currents;

  /* Delete old Cmfd corner currents array it it exists */
  if (_corner_currents != NULL)
    delete [] _corner_currents;

  /* Allocate memory for the Cmfd Mesh surface and corner currents Vectors */
  _surface_currents = new Vector(_num_x, _num_y,
                                 _num_cmfd_groups * NUM_SURFACES);
  _corner_currents = new Vector(_num_x, _num_y,
                                 _num_cmfd_groups * NUM_CORNERS);

  return;
}


/**
 * @brief Initializes the vector of vectors that links CMFD cells with FSRs.
 * @details This method is called by the geometry once the CMFD mesh has been
 *          initialized by the geometry. This method allocates a vector for
 *          each CMFD cell that is used to store the FSR ids contained within
 *          that cell.
 */
void Cmfd::initializeCellMap() {

  /* Allocate memory for mesh cell FSR vectors */
  for (int y = 0; y < _num_y; y++) {
    for (int x = 0; x < _num_x; x++)
      _cell_fsrs.push_back(std::vector<int>());
  }
}


/**
 * @brief Initialize and set array that links the MOC energy groups to the
 *        CMFD energy groups.
 * @details This method initializes the _group_indices_map, which is a 1D array
 *          of length _num_moc_groups that maps the MOC energy groups to CMFD 
 *          energy groups. The indices into _group_indices_map are the MOC
 *          energy groups and the values are the CMFD energy groups.
 */
void Cmfd::initializeGroupMap() {

  /* Allocate memory */
  if (_group_indices_map == NULL) {
    _group_indices_map = new int[_num_moc_groups];
  }    
    
  /* Create group indices map */
  for (int e = 0; e < _num_cmfd_groups; e++) {
    for (int h = _group_indices[e]; h < _group_indices[e+1]; h++) {
      _group_indices_map[h] = e;
    }
  }
}



/**
 * @brief Find the cmfd surface that a LocalCoords object lies on.
 * @details If the coords is not on a surface, -1 is returned. Otherwise,
 *        the surface ID is returned.
 * @param cell_id The CMFD cell ID that the local coords is in.
 * @param coords The coords being evaluated.
 * @return The surface ID.
 */
int Cmfd::findCmfdSurface(int cell_id, LocalCoords* coords) {
  Point* point = coords->getHighestLevel()->getPoint();
  return _lattice->getLatticeSurface(cell_id, point);
}


/**
 * @brief Find the cmfd corner that a LocalCoords object lies on.
 * @details If the coords is not on a corner, -1 is returned. Otherwise,
 *        the corner ID is returned.
 * @param cell_id The CMFD cell ID that the local coords is in.
 * @param coords The coords being evaluated.
 * @return The corner ID.
 */
int Cmfd::findCmfdCorner(int cell_id, LocalCoords* coords) {
  Point* point = coords->getHighestLevel()->getPoint();
  return _lattice->getLatticeCorner(cell_id, point);
}


/**
 * @brief Find the CMFD cell that a LocalCoords object is in. 
 * @param coords The coords being evaluated.
 * @return The CMFD cell ID.
 */
int Cmfd::findCmfdCell(LocalCoords* coords) {
  Point* point = coords->getHighestLevel()->getPoint();
  return _lattice->getLatticeCell(point);
}


/**
 * @brief The structure of the Lattice to be used as the CMFD mesh.
 * @param num_x The number of cells in the x direction.
 * @param num_y The number of cells in the y direction.
 */
void Cmfd::setLatticeStructure(int num_x, int num_y) {
  setNumX(num_x);
  setNumY(num_y);
}


/**
 * @brief Returns the Lattice object used as the CMFD mesh. 
 * @return A pointer to a Lattice object.
 */
Lattice* Cmfd::getLattice() {
  return _lattice;
}


/**
 * @brief Add an FSR ID to a vector that contains all the FSR IDs
 *        contained within a CMFD mesh cell.
 * @param cell_id The CMFD cell ID.
 * @param fsr_id The FSR ID.
 */
void Cmfd::addFSRToCell(int cell_id, int fsr_id) {
  _cell_fsrs.at(cell_id).push_back(fsr_id);
}


/**
 * @brief Set the number of MOC energy groups.
 * @param num_groups Number of MOC energy groups
 */
void Cmfd::setNumMOCGroups(int num_groups) {
  _num_moc_groups = num_groups;
}


/**
 * @brief Get the number of MOC energy groups.
 * @return The number of MOC energy groups
 */
int Cmfd::getNumMOCGroups() {
  return _num_moc_groups;
}


/**
 * @brief Get the number of CMFD cells.
 * @return The number of CMFD cells
 */
int Cmfd::getNumCells() {
  return _num_x*_num_y;
}


/**
 * @brief Set the number of FSRs.
 * @param num_fsrs The number of FSRs
 */
void Cmfd::setNumFSRs(int num_fsrs) {
  _num_FSRs = num_fsrs;
}


/** @brief Split the currents of the Mesh cell corners to the nearby surfaces.
 *  @details This method splits the current from each corner evenly to the two
 *           adjoining surfaces.
 */
void Cmfd::splitCorners() {

  log_printf(INFO, "Splitting CMFD corner currents...");

  FP_PRECISION current;

  #pragma omp parallel for private(current)
  for (int y = 0; y < _num_y; y++) {
    for (int x = 0; x < _num_x; x++) {
      int cell_id = y * _num_x + x;
      for (int c = 0; c < NUM_CORNERS; c++) {

        /* Increment current for surfaces in current cell */
        for (int e=0; e > _num_cmfd_groups; e++) {
          current = 0.5 * _corner_currents->getValue
            (cell_id, c * _num_cmfd_groups + e);

          /* Increment current for surface clockwise of corner */
          _surface_currents->incrementValue
            (cell_id, c * _num_cmfd_groups + e, current);

          /* Increment current for surface counter-clockwise of corner */
          _surface_currents->incrementValue
            (cell_id, ((c + 1) % NUM_CORNERS) * _num_cmfd_groups + e, current);
        }

        /* Increment current for surfaces in neighboring cells */

        /* CORNER_X_MIN_Y_MIN */
        if (c == CORNER_X_MIN_Y_MIN) {
          for (int e=0; e > _num_cmfd_groups; e++) {
            current = 0.5 * _corner_currents->getValue
              (cell_id, c * _num_cmfd_groups + e);

            if (x != 0)
              _surface_currents->incrementValue
                (cell_id - 1, SURFACE_Y_MIN * _num_cmfd_groups + e, current);
            if (y != 0)
              _surface_currents->incrementValue
                (cell_id - _num_x, SURFACE_X_MIN * _num_cmfd_groups + e,
                 current);
          }
        }

        /* CORNER_X_MAX_Y_MIN */
        else if (c == CORNER_X_MAX_Y_MIN) {
          for (int e=0; e > _num_cmfd_groups; e++) {
            current = 0.5 * _corner_currents->getValue
              (cell_id, c * _num_cmfd_groups + e);

            if (x != _num_x - 1)
              _surface_currents->incrementValue
                (cell_id + 1, SURFACE_Y_MIN * _num_cmfd_groups + e, current);
            if (y != 0)
              _surface_currents->incrementValue
                (cell_id - _num_x, SURFACE_X_MAX * _num_cmfd_groups + e,
                 current);
          }
        }

        /* CORNER_X_MIN_Y_MAX */
        if (c == CORNER_X_MIN_Y_MAX) {
          for (int e=0; e > _num_cmfd_groups; e++) {
            current = 0.5 * _corner_currents->getValue
              (cell_id, c * _num_cmfd_groups + e);

            if (x != 0)
              _surface_currents->incrementValue
                (cell_id - 1, SURFACE_Y_MAX * _num_cmfd_groups + e, current);
            if (y != _num_y - 1)
              _surface_currents->incrementValue
                (cell_id + _num_x, SURFACE_X_MIN * _num_cmfd_groups + e,
                 current);
          }
        }

        /* CORNER_X_MAX_Y_MAX */
        if (c == CORNER_X_MAX_Y_MAX) {
          for (int e=0; e > _num_cmfd_groups; e++) {
            current = 0.5 * _corner_currents->getValue
              (cell_id, c * _num_cmfd_groups + e);

            if (x != _num_x - 1)
              _surface_currents->incrementValue
                (cell_id + 1, SURFACE_Y_MAX * _num_cmfd_groups + e, current);
            if (y != _num_y - 1)
              _surface_currents->incrementValue
                (cell_id + _num_x, SURFACE_X_MAX * _num_cmfd_groups + e,
                 current);
          }
        }

        /* Zero out corner currents */
        for (int e=0; e > _num_cmfd_groups; e++)
          _corner_currents->setValue(cell_id, c * _num_cmfd_groups + e, 0.0);
      }
    }
  }
}


/**
 * @brief Get the ID of the Mesh cell next to a given Mesh cell across a
 *        given surface.
 * @param cell_id Current Mesh cell ID
 * @param surface_id CMFD cell surface ID to look across for neighboring cell
 * @return Neighboring CMFD cell ID
 */
int Cmfd::getCellNext(int cell_id, int surface_id) {

  int cell_next_id = -1;

  if (surface_id == SURFACE_X_MIN) {
<<<<<<< HEAD
    if (cell_num % _num_x != 0)
      cell_next = cell_num - 1;
    else if (_boundaries[SURFACE_X_MIN] == PERIODIC)
      cell_next = cell_num + (_num_x-1);
  }
  else if (surface_id == SURFACE_Y_MIN) {
    if (cell_num / _num_x != 0)
      cell_next = cell_num - _num_x;
    else if (_boundaries[SURFACE_Y_MIN] == PERIODIC)
      cell_next = cell_num + _num_x*(_num_y-1);
  }
  else if (surface_id == SURFACE_X_MAX) {
    if (cell_num % _num_x != _num_x - 1)
      cell_next = cell_num + 1;
    else if (_boundaries[SURFACE_X_MAX] == PERIODIC)
      cell_next = cell_num - (_num_x-1);
  }
  else if (surface_id == SURFACE_Y_MAX) {
    if (cell_num / _num_x != _num_y - 1)
      cell_next = cell_num + _num_x;
    else if (_boundaries[SURFACE_Y_MAX] == PERIODIC)
      cell_next = cell_num - _num_x*(_num_y-1);
=======
    if (cell_id % _num_x != 0)
      cell_next_id = cell_id - 1;
  }
  else if (surface_id == SURFACE_Y_MIN) {
    if (cell_id / _num_x != 0)
      cell_next_id = cell_id - _num_x;
  }
  else if (surface_id == SURFACE_X_MAX) {
    if (cell_id % _num_x != _num_x - 1)
      cell_next_id = cell_id + 1;
  }
  else if (surface_id == SURFACE_Y_MAX) {
    if (cell_id / _num_x != _num_y - 1)
      cell_next_id = cell_id + _num_x;
>>>>>>> 43a782b7
  }

  return cell_next_id;
}


/**
 * @brief Return whether optically thick diffusion correction factor is in use.
 * @return Whether optically thick diffusion correction factor is in use.
 */
bool Cmfd::isOpticallyThick() {
  return _optically_thick;
}


/**
 * @brief Set whether optically thick diffusion correction factor is in use.
 * @param optically_thick Boolean indicating whether optically thick diffusion
 *        correction factor is in use.
 */
void Cmfd::setOpticallyThick(bool optically_thick) {
  _optically_thick = optically_thick;
}


/**
 * @brief Return the under-relaxation factor used in MOC updates.
 * @return The MOC current under-relaxation factor
 */
FP_PRECISION Cmfd::getMOCRelaxationFactor() {
  return _relax_factor;
}


/**
 * @brief Set the under-relaxation factor used in MOC updates.
 * @param relax_factor The MOC current under-relaxation factor
 */
void Cmfd::setMOCRelaxationFactor(FP_PRECISION relax_factor) {
  _relax_factor = relax_factor;
}


/**
 * @brief Set the CMFD boundary type for a given surface.
 * @details The CMFD boundary is assumed to be rectangular with the
 *          surfaces identified by constants in the constants.h file.
 * @param side The CMFD surface UID.
 * @param boundary The boundaryType of the surface.
 */
void Cmfd::setBoundary(int side, boundaryType boundary) {
  _boundaries[side] = boundary;
}


/**
 * @brief Get the boundaryType for one side of the CMFD mesh.
 * @param side The CMFD mesh surface ID.
 * @return The boundaryType for the surface.
 */
int Cmfd::getBoundary(int side) {
  return _boundaries[side];
}


/**
 * @brief Return the CMFD cell ID that an FSR lies in.
 * @details Note that a CMFD cell is not an actual Cell object; rather, a CMFD
 *         cell is just a way of describing each of the rectangular regions
 *         that make up a CMFD lattice. CMFD cells are numbered with 0 in the
 *         lower left corner and monotonically increasing from left to right
 *         and from bottom to top. For example, the indices for a 4 x 4
 *         lattice are:
 *                  12  13  14  15
 *                  8    9  10  11
 *                  4    5   6   7
 *                  0    1   2   3
 * @param fsr_id The FSR ID.
 * @return The CMFD cell ID. Return -1 if cell is not found.
 */
int Cmfd::convertFSRIdToCmfdCell(int fsr_id) {

  std::vector<int>::iterator iter;    
  for (int cell_id=0; cell_id < _num_x*_num_y; cell_id++) {

    for (iter = _cell_fsrs.at(cell_id).begin();
         iter != _cell_fsrs.at(cell_id).end(); ++iter) {
      if (*iter  == fsr_id)
        return cell_id;
    }
  }

  return -1;  
}


/**
 * @brief Return a pointer to the vector of vectors that contains 
 *        the FSRs that lie in each cell.
 * @return Vector of vectors containing FSR IDs in each cell.
 */
std::vector< std::vector<int> >* Cmfd::getCellFSRs() {
  return &_cell_fsrs;
}

 
/**
 * @brief Set the vector of vectors that contains the FSRs that lie in
 *        each cell.
 * @param cell_fsrs Vector of vectors containing FSR IDs in each cell.
 */
void Cmfd::setCellFSRs(std::vector< std::vector<int> >* cell_fsrs) {

  if (!_cell_fsrs.empty()) {
    std::vector< std::vector<int> >::iterator iter;
    for (iter = _cell_fsrs.begin(); iter != _cell_fsrs.end(); ++iter)
      iter->clear();
    _cell_fsrs.clear();
  }

  _cell_fsrs = *cell_fsrs;
}


/**
 * @brief Set flag indicating whether to update the MOC flux.
 * @param flux_update_on Boolean saying whether to update MOC flux.
 */
void Cmfd::setFluxUpdateOn(bool flux_update_on) {
  _flux_update_on = flux_update_on;
}


/**
 * @brief Get flag indicating whether to update the MOC flux.
 * @return Boolean saying whether to update MOC flux.
 */
bool Cmfd::isFluxUpdateOn() {
 return _flux_update_on;
}


/**
 * @brief Set flag indicating whether to use FSR centroids to update
 *        the MOC flux.
 * @param centroid_update_on Flag saying whether to use centroids to
 *        update MOC flux.
 */
void Cmfd::setCentroidUpdateOn(bool centroid_update_on) {
  _centroid_update_on = centroid_update_on;
}


/**
 * @brief Get flag indicating whether to use FSR centroids to update
 *        the MOC flux.
 * @return Flag saying whether to use centroids to update MOC flux.
 */
bool Cmfd::isCentroidUpdateOn() {
 return _centroid_update_on;
}


/**
 * @brief Sets the threshold for CMFD source convergence (>0)
 * @param the threshold for source convergence
 */
void Cmfd::setSourceConvergenceThreshold(FP_PRECISION source_thresh) {

  if (source_thresh <= 0.0)
    log_printf(ERROR, "Unable to set the cmfd source convergence threshold to"
              " %f since the threshold must be positive.", source_thresh);

  _source_convergence_threshold = source_thresh;
}


/**
 * @brief Sets the PolarQuad object in use by the MOC Solver.
 * @param polar_quad A PolarQuad object pointer from the Solver
 */
void Cmfd::setPolarQuadrature(PolarQuad* polar_quad) {

  /* Deletes the old Quadrature if one existed */
  if (_polar_quad != NULL)
    delete _polar_quad;

  _polar_quad = polar_quad;
  _num_polar = polar_quad->getNumPolarAngles();
}


/**
 * @brief Generate the k-nearest neighbor CMFD cell stencil for each FSR.
 * @detail This method finds the k-nearest CMFD cell stencil for each FSR
 *         and saves the stencil, ordered from the closest-to-furthest
 *         CMFD cell, in the _k_nearest_stencils map. The stencil of cells
 *         surrounding the current cell is defined as:
 *
 *                             6 7 8
 *                             3 4 5
 *                             0 1 2
 *
 *         where 4 is the given CMFD cell. If the cell is on the edge or corner
 *         of the geometry and there are less than k nearest neighbor cells,
 *         k is reduced to the number of neighbor cells for that instance.
 */
void Cmfd::generateKNearestStencils() {

  std::vector< std::pair<int, FP_PRECISION> >::iterator stencil_iter;
  std::vector<int>::iterator fsr_iter;
  Point* centroid;
  int fsr_id;

  /* Loop over mesh cells */
  for (int i = 0; i < _num_x*_num_y; i++) {

    /* Loop over FRSs in mesh cell */
    for (fsr_iter = _cell_fsrs.at(i).begin();
         fsr_iter != _cell_fsrs.at(i).end(); ++fsr_iter) {

      fsr_id = *fsr_iter;
      
      /* Get centroid */
      centroid = _geometry->getFSRCentroid(fsr_id);

      /* Create new stencil */
      _k_nearest_stencils[fsr_id] =
        std::vector< std::pair<int, FP_PRECISION> >();

      /* Get distance to all cells that touch current cell */
      for (int j=0; j <= NUM_SURFACES; j++)
        _k_nearest_stencils[fsr_id]
          .push_back(std::make_pair<int, FP_PRECISION>
                     (int(j), getDistanceToCentroid(centroid, i, j)));

      /* Sort the distances */
      std::sort(_k_nearest_stencils[fsr_id].begin(),
                _k_nearest_stencils[fsr_id].end(), stencilCompare);

      /* Remove ghost cells that are outside the geometry boundaries */
      stencil_iter = _k_nearest_stencils[fsr_id].begin();
      while (stencil_iter != _k_nearest_stencils[fsr_id].end()) {
        if (stencil_iter->second == std::numeric_limits<FP_PRECISION>::max())
          stencil_iter = _k_nearest_stencils[fsr_id].erase(stencil_iter++);
        else
          ++stencil_iter;
      }

      /* Resize stencil to be of size <= _k_nearest */
      _k_nearest_stencils[fsr_id].resize
        (std::min(_k_nearest, int(_k_nearest_stencils[fsr_id].size())));
    }
  }

  /* Precompute (1.0 - cell distance / total distance) of each FSR centroid to
   * its k-nearest CMFD cells */
  FP_PRECISION total_distance;
  for (int i=0; i < _num_FSRs; i++) {
    total_distance = 1.e-10;

    /* Compute the total distance of each FSR centroid to its k-nearest CMFD
     * cells */
    for (stencil_iter = _k_nearest_stencils[i].begin();
         stencil_iter < _k_nearest_stencils[i].end(); ++stencil_iter)
      total_distance += stencil_iter->second;

    /* Reset the second stencil value to
     * (1.0 - cell_distance / total_distance) */
    for (stencil_iter = _k_nearest_stencils[i].begin();
         stencil_iter < _k_nearest_stencils[i].end(); ++stencil_iter)
      stencil_iter->second = 1.0 - stencil_iter->second / total_distance;
  }
}


/**
 * @brief Get the ratio used to update the FSR flux after converging CMFD.
 * @detail This method takes in a cmfd cell, a MOC energy group, and a FSR
 *         and returns the ratio used to update the FSR flux. There are two
 *         methods that can be used to update the flux, conventional and
 *         k-nearest centroid updating. The k-nearest centroid updating uses
 *         the k-nearest cells (with k between 1 and 9) of the current CMFD
 *         cell and the 8 neighboring CMFD cells. The stencil of cells
 *         surrounding the current cell is defined as:
 *
 *                             6 7 8
 *                             3 4 5
 *                             0 1 2
 *
 *         where 4 is the given CMFD cell. If the cell is on the edge or corner
 *         of the geometry and there are less than k nearest neighbor cells,
 *         k is reduced to the number of neighbor cells for that instance.
 * @param cell_id The cmfd cell ID containing the FSR.
 * @param group The CMFD energy group being updated.
 * @param fsr The fsr being updated.
 * @return the ratio used to update the FSR flux.
 */
FP_PRECISION Cmfd::getUpdateRatio(int cell_id, int group, int fsr) {

  FP_PRECISION ratio = 0.0;
  std::vector< std::pair<int, FP_PRECISION> >::iterator iter;

  if (_centroid_update_on) {

    /* Compute the ratio */
    for (iter = _k_nearest_stencils[fsr].begin();
         iter != _k_nearest_stencils[fsr].end(); ++iter) {

      /* LOWER LEFT CORNER */
      if (iter->first == 0)
        ratio += iter->second * _flux_ratio->getValue
          (cell_id - _num_x - 1, group);

      /* BOTTOM SIDE */
      else if (iter->first == 1)
        ratio += iter->second * _flux_ratio->getValue(cell_id - _num_x, group);

      /* LOWER RIGHT CORNER */
      else if (iter->first == 2)
        ratio += iter->second * _flux_ratio->getValue
          (cell_id - _num_x + 1, group);

      /* LEFT SIDE */
      else if (iter->first == 3)
        ratio += iter->second * _flux_ratio->getValue(cell_id - 1, group);

      /* RIGHT SIDE */
      else if (iter->first == 5)
        ratio += iter->second * _flux_ratio->getValue(cell_id + 1, group);

      /* UPPER LEFT CORNER */
      else if (iter->first == 6)
        ratio += iter->second * _flux_ratio->getValue
          (cell_id + _num_x - 1, group);

      /* TOP SIDE */
      else if (iter->first == 7)
        ratio += iter->second * _flux_ratio->getValue(cell_id + _num_x, group);

      /* TOP RIGHT CORNER */
      else if (iter->first == 8)
        ratio += iter->second * _flux_ratio->getValue
          (cell_id + _num_x + 1, group);
    }

    /* INTERNAL */
    if (_k_nearest_stencils[fsr].size() == 1)
      ratio += _flux_ratio->getValue(cell_id, group);
    else{
      ratio += _k_nearest_stencils[fsr][0].second *
        _flux_ratio->getValue(cell_id, group);
      ratio /= (_k_nearest_stencils[fsr].size() - 1);
    }
  }
  else
    ratio = _flux_ratio->getValue(cell_id, group);

  return ratio;
}


/**
 * @brief Get the distances from an FSR centroid to a given cmfd cell.
 * @detail This method takes in a FSR centroid, a cmfd cell, and a stencil index
 *         to a cell located in the 9-point stencil encompassing the cmfd
 *         cell an all its possible neighbors. The CMFD cell stencil is:
 *
 *                             6 7 8
 *                             3 4 5
 *                             0 1 2
 *
 *         where 4 is the given CMFD cell. If a CMFD edge or corner cells is
 *         given and the stencil indexed cell lies outside the geometry, the
 *         maximum allowable FP_PRECISION value is returned.
 * @param centroid The numerical centroid an FSR in the cell.
 * @param cell_id The cmfd cell containing the FSR.
 * @param stencil_index The index of the cell in the stencil that we want to
 *        get the distance from.
 * @return the distance from the CMFD cell centroid to the FSR centroid.
 */
FP_PRECISION Cmfd::getDistanceToCentroid(Point* centroid, int cell_id,
                                         int stencil_index) {

  int x = cell_id % _num_x;
  int y = cell_id / _num_x;
  FP_PRECISION dist_x, dist_y;
  bool found = false;

  /* LOWER LEFT CORNER */
  if (x > 0 && y > 0 && stencil_index == 0) {
    dist_x = pow(centroid->getX() - (-_width/2.0+(x - 0.5)*_cell_width), 2.0);
    dist_y = pow(centroid->getY() - (-_height/2.0+(y - 0.5)*_cell_height), 2.0);
    found = true;
  }
  
  /* BOTTOM SIDE */
  else if (y > 0 && stencil_index == 1) {
    dist_x = pow(centroid->getX() - (-_width/2.0+(x + 0.5)*_cell_width), 2.0);
    dist_y = pow(centroid->getY() - (-_height/2.0+(y - 0.5)*_cell_height), 2.0);
    found = true;
  }

  /* LOWER RIGHT CORNER */
  else if (x < _num_x - 1 && y > 0 && stencil_index == 2) {
    dist_x = pow(centroid->getX() - (-_width/2.0+(x + 1.5)*_cell_width), 2.0);
    dist_y = pow(centroid->getY() - (-_height/2.0+(y - 0.5)*_cell_height), 2.0);
    found = true;
  }

  /* LEFT SIDE */
  else if (x > 0 && stencil_index == 3) {
    dist_x = pow(centroid->getX() - (-_width/2.0+(x - 0.5)*_cell_width), 2.0);
    dist_y = pow(centroid->getY() - (-_height/2.0+(y + 0.5)*_cell_height), 2.0);
    found = true;
  }

  /* CURRENT */
  else if (stencil_index == 4) {
    dist_x = pow(centroid->getX() - (-_width/2.0+(x + 0.5)*_cell_width), 2.0);
    dist_y = pow(centroid->getY() - (-_height/2.0+(y + 0.5)*_cell_height), 2.0);
    found = true;
  }

  /* RIGHT SIDE */
  else if (x < _num_x - 1 && stencil_index == 5) {
    dist_x = pow(centroid->getX() - (-_width/2.0+(x + 1.5)*_cell_width), 2.0);
    dist_y = pow(centroid->getY() - (-_height/2.0+(y + 0.5)*_cell_height), 2.0);
    found = true;
  }

  /* UPPER LEFT CORNER */
  else if (x > 0 && y < _num_y - 1 && stencil_index == 6) {
    dist_x = pow(centroid->getX() - (-_width/2.0+(x - 0.5)*_cell_width), 2.0);
    dist_y = pow(centroid->getY() - (-_height/2.0+(y + 1.5)*_cell_height), 2.0);
    found = true;
  }

  /* TOP SIDE */
  else if (y < _num_y - 1 && stencil_index == 7) {
    dist_x = pow(centroid->getX() - (-_width/2.0+(x + 0.5)*_cell_width), 2.0);
    dist_y = pow(centroid->getY() - (-_height/2.0+(y + 1.5)*_cell_height), 2.0);
    found = true;
  }

  /* UPPER RIGHT CORNER */
  else if (x < _num_x - 1 && y < _num_y - 1 && stencil_index == 8) {
    dist_x = pow(centroid->getX() - (-_width/2.0+(x + 1.5)*_cell_width), 2.0);
    dist_y = pow(centroid->getY() - (-_height/2.0+(y + 1.5)*_cell_height), 2.0);
    found = true;
  }

  if (found)
    return pow(dist_x + dist_y, 0.5);
  else
    return std::numeric_limits<FP_PRECISION>::max();
}


/**
 * @brief Update the MOC boundary fluxes.
 * @details The MOC boundary fluxes are updated using the P0 approximation.
 *          With this approximation, the boundary fluxes are updated using
 *          the ratio of new to old flux for the cell that the outgoing flux
 *          from the track enters.
 * @param tracks 2D array of Tracks
 * @param boundary_flux Array of boundary fluxes
 * @return The number of Tracks
 */
void Cmfd::updateBoundaryFlux(Track** tracks, FP_PRECISION* boundary_flux, 
			      int num_tracks) {

  segment* segments;
  segment* curr_segment;
  int num_segments;
  int bc;
  FP_PRECISION* track_flux;
  FP_PRECISION ratio;
  int cell_id;
  
  log_printf(INFO, "updating boundary flux");

  /* Loop over Tracks */
  for (int i=0; i < num_tracks; i++) {
      
    num_segments = tracks[i]->getNumSegments();
    segments = tracks[i]->getSegments();

    /* Update boundary flux in forward direction */
    bc = (int)tracks[i]->getBCOut();
    curr_segment = &segments[0];
    track_flux = &boundary_flux[i*2*_num_moc_groups*_num_polar];
    cell_id = convertFSRIdToCmfdCell(curr_segment->_region_id);
    
    if (bc) {
      for (int e=0; e < _num_moc_groups; e++) {
        for (int p=0; p < _num_polar; p++) {
          track_flux[p*_num_moc_groups+e] *= _flux_ratio->getValue(cell_id,e);
        }
      }
    }

    /* Update boundary flux in backwards direction */
    bc = (int)tracks[i]->getBCIn();
    curr_segment = &segments[num_segments-1];
    track_flux = &boundary_flux[(i*2 + 1)*_num_moc_groups*_num_polar];
    
    if (bc) {
      for (int e=0; e < _num_moc_groups; e++) {
        for (int p=0; p < _num_polar; p++) {
          track_flux[p*_num_moc_groups+e] *= _flux_ratio->getValue(cell_id,e);
        }
      }
    }
  }
}


/** @brief Set a pointer to the Geometry.
 * @param goemetry A pointer to a Geometry object.
 */
void Cmfd::setGeometry(Geometry* geometry) {
  _geometry = geometry;
}


/** @brief Set a number of k-nearest neighbor cells to use in updating
 *         the FSR flux.
 * @param k_nearest The number of nearest neighbor CMFD cells.
 */
void Cmfd::setKNearest(int k_nearest) {

  if (_k_nearest < 1 || k_nearest > 9)
    log_printf(ERROR, "Unable to set CMFD k-nearest to %d. k-nearest "
               "must be between 1 and 9.", k_nearest);
  else
    _k_nearest = k_nearest;
}


/**
 * @brief Zero the surface and corner currents for each mesh cell and energy
 *        group.
 */
void Cmfd::zeroCurrents() {
  _surface_currents->clear();
  _corner_currents->clear();
}


/**
 * @brief Tallies the current contribution from this segment across the
 *        the appropriate CMFD mesh cell surface or corner.
 * @param curr_segment The current Track segment
 * @param track_flux The outgoing angular flux for this segment
 * @param polar_weights Array of polar weights for some azimuthal angle
 * @param fwd Boolean indicating direction of integration along segment
 */
void Cmfd::tallyCurrent(segment* curr_segment, FP_PRECISION* track_flux,
                        FP_PRECISION* polar_weights, bool fwd) {

  FP_PRECISION current;
  int surf_id, corner_id, cell_id;

  if (fwd) {
    if (curr_segment->_cmfd_surface_fwd != -1) {

      surf_id = curr_segment->_cmfd_surface_fwd % NUM_SURFACES;
      cell_id = curr_segment->_cmfd_surface_fwd / NUM_SURFACES;

      for (int e=0; e < _num_moc_groups; e++) {
        current = 0.;

        int g = getCmfdGroup(e);

        for (int p=0; p < _num_polar; p++)
          current += track_flux(p,e) * polar_weights[p];

        /* Increment current (polar and azimuthal weighted flux, group) */
        _surface_currents->incrementValue
          (cell_id, surf_id*_num_cmfd_groups + g, current / 2.);
      }
    }
    else if (curr_segment->_cmfd_corner_fwd != -1) {

      corner_id = curr_segment->_cmfd_corner_fwd % NUM_CORNERS;
      cell_id = curr_segment->_cmfd_corner_fwd / NUM_CORNERS;

      for (int e=0; e < _num_moc_groups; e++) {
        current = 0.;

        int g = getCmfdGroup(e);

        for (int p=0; p < _num_polar; p++)
          current += track_flux(p,e) * polar_weights[p];

        /* Increment current (polar and azimuthal weighted flux, group) */
        _corner_currents->incrementValue
          (cell_id, corner_id*_num_cmfd_groups + g, current / 2.);
      }
    }
  }
  else {
    if (curr_segment->_cmfd_surface_bwd != -1) {

      surf_id = curr_segment->_cmfd_surface_bwd % NUM_SURFACES;
      cell_id = curr_segment->_cmfd_surface_bwd / NUM_SURFACES;

      for (int e=0; e < _num_moc_groups; e++) {
        current = 0.;

        int g = getCmfdGroup(e);

        for (int p=0; p < _num_polar; p++)
          current += track_flux(p,e) * polar_weights[p];

        /* Increment current (polar and azimuthal weighted flux, group) */
        _surface_currents->incrementValue
          (cell_id, surf_id*_num_cmfd_groups + g, current / 2.);
      }
    }
    else if (curr_segment->_cmfd_corner_bwd != -1) {

      corner_id = curr_segment->_cmfd_corner_bwd % NUM_CORNERS;
      cell_id = curr_segment->_cmfd_corner_bwd / NUM_CORNERS;

      for (int e=0; e < _num_moc_groups; e++) {
        current = 0.;

        int g = getCmfdGroup(e);

        for (int p=0; p < _num_polar; p++)
          current += track_flux(p,e) * polar_weights[p];

        /* Increment current (polar and azimuthal weighted flux, group) */
        _corner_currents->incrementValue
          (cell_id, corner_id*_num_cmfd_groups + g, current / 2.);
      }
    }
  }
}


/**
 * @brief Initialize the Matrix and Vector objects, k-nearest stencils, the
 *        CMFD cell currents and MOC materials.
 */
void Cmfd::initialize() {

  try{
    
    /* Allocate memory for matrix and vector objects */
    _M = new Matrix(_num_x, _num_y, _num_cmfd_groups);
    _A = new Matrix(_num_x, _num_y, _num_cmfd_groups);
    _old_source = new Vector(_num_x, _num_y, _num_cmfd_groups);
    _new_source = new Vector(_num_x, _num_y, _num_cmfd_groups);
    _old_flux = new Vector(_num_x, _num_y, _num_cmfd_groups);
    _new_flux = new Vector(_num_x, _num_y, _num_cmfd_groups);
    _flux_ratio = new Vector(_num_x, _num_y, _num_cmfd_groups);
    _volumes = new Vector(_num_x, _num_y, 1);
    
    /* Initialize k-nearest stencils, currents, flux, and materials */
    generateKNearestStencils();
    initializeCurrents();
    initializeMaterials();
  }
  catch(std::exception &e) {
    log_printf(ERROR, "Could not allocate memory for the CMFD mesh objects. "
               "Backtrace:%s", e.what());
  }
}


/**
 * @brief Initialize the CMFD lattice.
 */
void Cmfd::initializeLattice(Point* offset) {

  /* Initialize the lattice */
  _lattice = new Lattice();
  _lattice->setNumX(_num_x);
  _lattice->setNumY(_num_y);
  _lattice->setWidth(_cell_width, _cell_height);
  _lattice->setOffset(offset->getX(), offset->getY());
}<|MERGE_RESOLUTION|>--- conflicted
+++ resolved
@@ -686,7 +686,7 @@
                      [SURFACE_X_MIN*_num_cmfd_groups + e])
             * _cell_height;
           
-          _A->incrementValue(cell + (_num_x-1), e, cell, e, value);
+          _A->incrementValue(cell_id + (_num_x-1), e, cell_id, e, value);
         }
 
         /* SURFACE_X_MAX */
@@ -709,7 +709,7 @@
                      + material->getDifTilde()
                      [SURFACE_X_MAX*_num_cmfd_groups + e]) * _cell_height;
           
-          _A->incrementValue(cell - (_num_x-1), e, cell, e, value);
+          _A->incrementValue(cell_id - (_num_x-1), e, cell_id, e, value);
         }
 
         /* SURFACE_Y_MIN */
@@ -732,7 +732,7 @@
                      - material->getDifTilde()
                      [SURFACE_Y_MIN*_num_cmfd_groups + e]) * _cell_width;
           
-          _A->incrementValue(cell + _num_x*(_num_y-1), e, cell, e, value);
+          _A->incrementValue(cell_id + _num_x*(_num_y-1), e, cell_id, e, value);
         }
 
         /* SURFACE_Y_MAX */
@@ -756,7 +756,7 @@
                      [SURFACE_Y_MAX*_num_cmfd_groups + e])
             * _cell_width;
           
-          _A->incrementValue(cell - _num_x*(_num_y-1), e, cell, e, value);
+          _A->incrementValue(cell_id - _num_x*(_num_y-1), e, cell_id, e, value);
         }
 
         /* Source term */
@@ -1271,45 +1271,28 @@
   int cell_next_id = -1;
 
   if (surface_id == SURFACE_X_MIN) {
-<<<<<<< HEAD
-    if (cell_num % _num_x != 0)
-      cell_next = cell_num - 1;
-    else if (_boundaries[SURFACE_X_MIN] == PERIODIC)
-      cell_next = cell_num + (_num_x-1);
-  }
-  else if (surface_id == SURFACE_Y_MIN) {
-    if (cell_num / _num_x != 0)
-      cell_next = cell_num - _num_x;
-    else if (_boundaries[SURFACE_Y_MIN] == PERIODIC)
-      cell_next = cell_num + _num_x*(_num_y-1);
-  }
-  else if (surface_id == SURFACE_X_MAX) {
-    if (cell_num % _num_x != _num_x - 1)
-      cell_next = cell_num + 1;
-    else if (_boundaries[SURFACE_X_MAX] == PERIODIC)
-      cell_next = cell_num - (_num_x-1);
-  }
-  else if (surface_id == SURFACE_Y_MAX) {
-    if (cell_num / _num_x != _num_y - 1)
-      cell_next = cell_num + _num_x;
-    else if (_boundaries[SURFACE_Y_MAX] == PERIODIC)
-      cell_next = cell_num - _num_x*(_num_y-1);
-=======
     if (cell_id % _num_x != 0)
       cell_next_id = cell_id - 1;
+    else if (_boundaries[SURFACE_X_MIN] == PERIODIC)
+      cell_next_id = cell_id + (_num_x-1);
   }
   else if (surface_id == SURFACE_Y_MIN) {
     if (cell_id / _num_x != 0)
       cell_next_id = cell_id - _num_x;
+    else if (_boundaries[SURFACE_Y_MIN] == PERIODIC)
+      cell_next_id = cell_id + _num_x*(_num_y-1);
   }
   else if (surface_id == SURFACE_X_MAX) {
     if (cell_id % _num_x != _num_x - 1)
       cell_next_id = cell_id + 1;
+    else if (_boundaries[SURFACE_X_MAX] == PERIODIC)
+      cell_next_id = cell_id - (_num_x-1);
   }
   else if (surface_id == SURFACE_Y_MAX) {
     if (cell_id / _num_x != _num_y - 1)
       cell_next_id = cell_id + _num_x;
->>>>>>> 43a782b7
+    else if (_boundaries[SURFACE_Y_MAX] == PERIODIC)
+      cell_next_id = cell_id - _num_x*(_num_y-1);
   }
 
   return cell_next_id;
