--- conflicted
+++ resolved
@@ -10,27 +10,25 @@
  *         the vector at a time representing multiple groups in the same cell.
  * @param num_x The number of cells in the x direction.
  * @param num_y The number of cells in the y direction.
- * @param num_z The number of cells in the z direction.
  * @param num_groups The number of energy groups in each cell.
  */
-Vector::Vector(int num_x, int num_y, int num_z, int num_groups) {
+Vector::Vector(int num_x, int num_y, int num_groups) {
 
   setNumX(num_x);
   setNumY(num_y);
-  setNumZ(num_z);
   setNumGroups(num_groups);  
-  _num_rows = _num_x*_num_y*_num_z*_num_groups;
+  _num_rows = _num_x*_num_y*_num_groups;
 
   /* Initialize array and set all to 0.0 */
   _array = new FP_PRECISION[_num_rows];
   setAll(0.0);
 
   /* Allocate memory for OpenMP locks for each Vector cell */ 
-  _cell_locks = new omp_lock_t[_num_x*_num_y*_num_z];
+  _cell_locks = new omp_lock_t[_num_x*_num_y];
 
   /* Loop over all Vector cells to initialize OpenMP locks */
   #pragma omp parallel for schedule(guided)
-  for (int r=0; r < _num_x*_num_y*_num_z; r++)
+  for (int r=0; r < _num_x*_num_y; r++)
     omp_init_lock(&_cell_locks[r]);
 }
 
@@ -60,15 +58,9 @@
  */
 void Vector::incrementValue(int cell, int group, FP_PRECISION val) {
 
-<<<<<<< HEAD
-  if (cell >= _num_x*_num_y*_num_z || cell < 0)
-    log_printf(ERROR, "Unable to increment Vector value for cell %i"
-               " which is not between 0 and %i", cell, _num_x*_num_y*_num_z-1);
-=======
   if (cell >= _num_x*_num_y || cell < 0)
     log_printf(ERROR, "Unable to increment Vector value for cell %d"
                " which is not between 0 and %d", cell, _num_x*_num_y-1);
->>>>>>> a95fa325
   else if (group >= _num_groups || group < 0)
     log_printf(ERROR, "Unable to increment Vector value for group %d"
                " which is not between 0 and %d", group, _num_groups-1);
@@ -101,15 +93,9 @@
  */
 void Vector::setValue(int cell, int group, FP_PRECISION val) {
 
-<<<<<<< HEAD
-  if (cell >= _num_x*_num_y*_num_z || cell < 0)
-    log_printf(ERROR, "Unable to set Vector value for cell %i"
-               " which is not between 0 and %i", cell, _num_x*_num_y*_num_z-1);
-=======
   if (cell >= _num_x*_num_y || cell < 0)
     log_printf(ERROR, "Unable to set Vector value for cell %d"
                " which is not between 0 and %d", cell, _num_x*_num_y-1);
->>>>>>> a95fa325
   else if (group >= _num_groups || group < 0)
     log_printf(ERROR, "Unable to set Vector value for group %d"
                " which is not between 0 and %d", group, _num_groups-1);
@@ -214,15 +200,6 @@
 
 
 /**
- * @brief Get the number of cells in the z dimension.
- * @return The number of cells in the z dimension.
- */
-int Vector::getNumZ() {
-  return _num_z;
-}
-
-
-/**
  * @brief Get the number of groups in each cell.
  * @return The number of groups in each cell.
  */
@@ -278,20 +255,6 @@
 
 
 /**
- * @brief Set the number of cells in the z dimension.
- * @param num_z The number of cells in the z dimension.
- */
-void Vector::setNumZ(int num_z) {
-
-  if (num_z < 1)
-    log_printf(ERROR, "Unable to set Vector num z to non-positive value %i",
-               num_z);
-
-  _num_z = num_z;
-}
-
-
-/**
  * @brief Set the number of groups in each cell.
  * @param num_groups The number of groups in each cell.
  */
