#include "Cell.h"


int Cell::_n = 0;

static int auto_id = 10000;


/**
 * @brief Returns an auto-generated unique Cell ID.
 * @details This method is intended as a utility method for users writing
 *          OpenMOC input files. The method makes use of a static Cell
 *          ID which is incremented each time the method is called to enable
 *          unique generation of monotonically increasing IDs. The method's
 *          first ID begins at 10000. Hence, user-defined Cell IDs greater
 *          than or equal to 10000 are prohibited.
 */
int cell_id() {
  int id = auto_id;
  auto_id++;
  return id;
}


/**
 * @brief Resets the auto-generated unique Cell ID counter to 10000.
 */
void reset_cell_id() {
  auto_id = 10000;
}


/**
 * @brief Constructor sets the unique and user-specifed IDs for this Cell.
 * @param id the user-specified optional Cell ID
 * @param name the user-specified optional Cell name
 */
Cell::Cell(int id, const char* name) {

  /* If the user did not define an optional ID, create one */
  if (id == 0)
    _id = cell_id();

  /* Use the user-defined ID */
  else
    _id = id;

  _uid = _n;
  _n++;

  _name = NULL;
  setName(name);

  _cell_type = UNFILLED;
  _fill = NULL;

  _num_rings = 0;
  _num_sectors = 0;

  /* Set a default bounding box around the Cell */
  _min_x = -std::numeric_limits<double>::infinity();
  _max_x = std::numeric_limits<double>::infinity();
  _min_y = -std::numeric_limits<double>::infinity();
  _max_y = std::numeric_limits<double>::infinity();
  _min_z = -std::numeric_limits<double>::infinity();
  _max_z = std::numeric_limits<double>::infinity();

  /* Set the default boundaries to be REFLECTIVE */
  _min_x_bc = REFLECTIVE;
  _min_y_bc = REFLECTIVE;
  _min_z_bc = REFLECTIVE;
  _max_x_bc = REFLECTIVE;
  _max_y_bc = REFLECTIVE;
  _max_z_bc = REFLECTIVE;
}


/**
 * @brief Destructor clears vector of Surface pointers bounding the Cell.
 */
Cell::~Cell() {

  std::map<int, surface_halfspace*>::iterator iter;
  for (iter = _surfaces.begin(); iter != _surfaces.end(); ++iter)
    delete iter->second;
  _surfaces.clear();

  if (_name != NULL)
    delete [] _name;
}


/**
 * @brief Return the Cell's unique ID.
 * @return the Cell's unique ID
 */
int Cell::getUid() const {
  return _uid;
}


/**
 * @brief Return the Cell's user-specified ID.
 * @return the Cell's user-specified ID
 */
int Cell::getId() const {
  return _id;
}


/**
 * @brief Return the user-defined name of the Cell
 * @return the Cell name
 */
char* Cell::getName() const {
  return _name;
}


/**
 * @brief Return the Cell type (FILL or MATERIAL).
 * @return the Cell type
 */
cellType Cell::getType() const {
  return _cell_type;
}


/**
 * @brief Return a pointer to the Material filling this Cell.
 * @return the Material fill pointer
 */
Material* Cell::getFillMaterial() {
  if (_cell_type == FILL)
    log_printf(ERROR, "Unable to get Material fill from Cell ID=%d", _id);

  return (Material*)_fill;
}


/**
 * @brief Return a pointer to the Material filling this Cell.
 * @return the Material fill pointer
 */
Universe* Cell::getFillUniverse() {
  if (_cell_type == MATERIAL)
    log_printf(ERROR, "Unable to get Universe fill from Cell ID=%d", _id);

  return (Universe*)_fill;
}


/**
 * @brief Return the number of rings in the Cell.
 * @return the number of rings
 */
int Cell::getNumRings() {
  return _num_rings;
}


/**
 * @brief Return the number of sectors in the Cell.
 * @return the number of sectors
 */
int Cell::getNumSectors() {
  return _num_sectors;
}


/**
 * @brief Return the minimum reachable x-coordinate in the Cell.
 * @return the minimum x-coordinate
 */
double Cell::getMinX() {
  findBoundingBox();
  return _min_x;
}


/**
 * @brief Return the maximum reachable x-coordinate in the Cell.
 * @return the maximum x-coordinate
 */
double Cell::getMaxX() {
  findBoundingBox();
  return _max_x;
}


/**
 * @brief Return the minimum reachable y-coordinate in the Cell.
 * @return the minimum y-coordinate
 */
double Cell::getMinY() {
  findBoundingBox();
  return _min_y;
}


/**
 * @brief Return the maximum reachable y-coordinate in the Cell.
 * @return the maximum y-coordinate
 */
double Cell::getMaxY() {
  findBoundingBox();
  return _max_y;
}


/**
 * @brief Return the minimum reachable z-coordinate in the Cell.
 * @return the minimum z-coordinate
 */
double Cell::getMinZ() {
  findBoundingBox();
  return _min_z;
}


/**
 * @brief Return the maximum reachable z-coordinate in the Cell.
 * @return the maximum z-coordinate
 */
double Cell::getMaxZ() {
  findBoundingBox();
  return _max_z;
}


/**
 * @brief Return the boundary condition (REFLECTIVE, VACUUM, or INTERFACE) at
 *        the minimum reachable x-coordinate in the Cell.
 * @return the boundary condition at the minimum x-coordinate
 */
boundaryType Cell::getMinXBoundaryType() {
  findBoundingBox();
  return _min_x_bc;
}


/**
 * @brief Return the boundary condition (REFLECTIVE, VACUUM, or INTERFACE) at
 *        the maximum reachable x-coordinate in the Cell.
 * @return the boundary condition at the maximum x-coordinate
 */
boundaryType Cell::getMaxXBoundaryType() {
  findBoundingBox();
  return _max_x_bc;
}


/**
 * @brief Return the boundary condition (REFLECTIVE, VACUUM, or INTERFACE) at
 *        the minimum reachable y-coordinate in the Cell.
 * @return the boundary condition at the minimum y-coordinate
 */
boundaryType Cell::getMinYBoundaryType() {
  findBoundingBox();
  return _min_y_bc;
}


/**
 * @brief Return the boundary condition (REFLECTIVE, VACUUM, or INTERFACE) at
 *        the maximum reachable y-coordinate in the Cell.
 * @return the boundary condition at the maximum y-coordinate
 */
boundaryType Cell::getMaxYBoundaryType() {
  findBoundingBox();
  return _max_y_bc;
}


/**
 * @brief Return the boundary condition (REFLECTIVE, VACUUM, or INTERFACE) at
 *        the minimum reachable z-coordinate in the Cell.
 * @return the boundary condition at the minimum z-coordinate
 */
boundaryType Cell::getMinZBoundaryType() {
  findBoundingBox();
  return _min_z_bc;
}


/**
 * @brief Return the boundary condition (REFLECTIVE, VACUUM, or INTERFACE) at
 *        the maximum reachable z-coordinate in the Cell.
 * @return the boundary condition at the maximum z-coordinate
 */
boundaryType Cell::getMaxZBoundaryType() {
  findBoundingBox();
  return _max_z_bc;
}


/**
 * @brief Return the number of Surfaces in the Cell.
 * @return the number of Surfaces
 */
int Cell::getNumSurfaces() const {
  return _surfaces.size();
}


/**
 * @brief Return the std::map of Surface pointers and halfspaces (+/-1) for all
 *        surfaces bounding the Cell.
 * @return std::map of Surface pointers and halfspaces
 */
std::map<int, surface_halfspace*> Cell::getSurfaces() const {
  return _surfaces;
}


/**
 * @brief Return the std::vector of neighbor Cells to this Cell.
 * @return std::vector of neighbor Cell pointers
 */
std::vector<Cell*> Cell::getNeighbors() const {
  return _neighbors;
}


/**
 * @brief Returns the std::map of Cell IDs and Cell pointers within any
 *        nested Universes filling this Cell.
 * @return std::map of Cell IDs and pointers
 */
std::map<int, Cell*> Cell::getAllCells() {

  std::map<int, Cell*> cells;

  if (_cell_type == FILL && _fill != NULL) {
    std::map<int, Cell*> nested_cells;
    Universe* univ_fill = static_cast<Universe*>(_fill);

    if (univ_fill->getType() == SIMPLE)
      nested_cells = univ_fill->getAllCells();
    else
      nested_cells = static_cast<Lattice*>(univ_fill)->getAllCells();

    cells.insert(nested_cells.begin(), nested_cells.end());
  }

  return cells;
}


/**
 * @brief Returns the std::map of all nested Universe IDs and Universe pointers
          filling this Cell.
 * @return std::map of Universe IDs and pointers
 */
std::map<int, Universe*> Cell::getAllUniverses() {

  std::map<int, Universe*> universes;

  if (_cell_type == FILL && _fill != NULL) {
    Universe* univ_fill = static_cast<Universe*>(_fill);
    universes[univ_fill->getId()] = univ_fill;

    std::map<int, Universe*> nested_universes;
    if (univ_fill->getType() == SIMPLE)
      nested_universes = static_cast<Universe*>(_fill)->getAllUniverses();
    else
      nested_universes = static_cast<Lattice*>(_fill)->getAllUniverses();
    universes.insert(nested_universes.begin(), nested_universes.end());
  }

  return universes;
}


/**
 * @brief Sets the name of the Cell
 * @param name the Cell name string
 */
void Cell::setName(const char* name) {
  int length = strlen(name);

  if (_name != NULL)
    delete [] _name;

  /* Initialize a character array for the Cell's name */
  _name = new char[length+1];

  /* Copy the input character array Cell name to the class attribute name */
  for (int i=0; i <= length; i++)
    _name[i] = name[i];
}


/**
 * @brief Sets the Material filling this Cell.
 * @param fill the Material filling this Cell
 */
void Cell::setFill(Material* fill) {
  _cell_type = MATERIAL;
  _fill = fill;
}


/**
 * @brief Sets the Universe filling this Cell.
 * @param fill the Universe filling this Cell
 */
void Cell::setFill(Universe* fill) {
  _cell_type = FILL;
  _fill = fill;
}


/**
 * @brief Set the Cell's number of rings.
 * @param num_rings the number of rings in this Cell
 */
void Cell::setNumRings(int num_rings) {
  if (num_rings < 0)
    log_printf(ERROR, "Unable to give %d rings to Cell %d since this is "
               "a negative number", num_rings, _id);

  _num_rings = num_rings;
}


/**
 * @brief Set the Cell's number of sectors.
 * @param num_sectors the number of sectors in this Cell
 */
void Cell::setNumSectors(int num_sectors) {
  if (num_sectors < 0)
    log_printf(ERROR, "Unable to give %d sectors to Cell %d since this is "
               "a negative number", num_sectors, _id);

  /* By default, a ring is considered to have a single sector in [0, 2*pi] */
  if (num_sectors == 1)
    _num_sectors = 0;

  else
    _num_sectors = num_sectors;
}


/**
 * @brief Insert a Surface into this Cell's container of bounding Surfaces.
 * @param halfspace the Surface halfspace (+/-1)
 * @param surface a pointer to the Surface
 */
void Cell::addSurface(int halfspace, Surface* surface) {

  if (halfspace != -1 && halfspace != +1)
    log_printf(ERROR, "Unable to add surface %d to cell %d since the halfspace"
               " %d is not -1 or 1", surface->getId(), _id, halfspace);

  surface_halfspace* new_surf_half = new surface_halfspace;
  new_surf_half->_surface = surface;
  new_surf_half->_halfspace = halfspace;

  _surfaces[surface->getId()] = new_surf_half;
}


/**
 * @brief Removes a Surface from this Cell's container of bounding Surfaces.
 * @param surface a pointer to the Surface to remove
 */
void Cell::removeSurface(Surface* surface) {

  if (_surfaces.find(surface->getId()) != _surfaces.end()) {
    delete _surfaces[surface->getId()];
    _surfaces.erase(surface->getId());
  }
}


/**
 * @brief Add a neighboring Cell to this Cell's collection of neighbors.
 * @param cell a pointer to the neighboring Cell
 */
void Cell::addNeighborCell(Cell* cell) {

  /* Add the neighbor Cell if it is not already in the collection */
  if (std::find(_neighbors.begin(), _neighbors.end(), cell) == _neighbors.end())
    _neighbors.push_back(cell);
}


/**
 * @brief Finds and stores a bounding box for the entire geometry.
 */
void Cell::findBoundingBox() {

  /* Set a default bounding box around the Cell */
  _min_x = -std::numeric_limits<double>::infinity();
  _max_x = std::numeric_limits<double>::infinity();
  _min_y = -std::numeric_limits<double>::infinity();
  _max_y = std::numeric_limits<double>::infinity();
  _min_z = -std::numeric_limits<double>::infinity();
  _max_z = std::numeric_limits<double>::infinity();

  /* Loop over all Surfaces inside the Cell */
  std::map<int, surface_halfspace*>::iterator iter;
  Surface* surface;
  int halfspace;
  double min_x, max_x, min_y, max_y, min_z, max_z;

  for (iter = _surfaces.begin(); iter != _surfaces.end(); ++iter) {

    surface = iter->second->_surface;
    halfspace = iter->second->_halfspace;

    max_x = surface->getMaxX(halfspace);
    max_y = surface->getMaxY(halfspace);
    max_z = surface->getMaxZ(halfspace);

    min_x = surface->getMinX(halfspace);
    min_y = surface->getMinY(halfspace);
    min_z = surface->getMinZ(halfspace);

    if (max_x != std::numeric_limits<double>::infinity() && max_x < _max_x) {
      _max_x = max_x;
      _max_x_bc = surface->getBoundaryType();
    }
    if (max_y != std::numeric_limits<double>::infinity() && max_y < _max_y) {
      _max_y = max_y;
      _max_y_bc = surface->getBoundaryType();
    }
    if (max_z != std::numeric_limits<double>::infinity() && max_z < _max_z) {
      _max_z = max_z;
      _max_z_bc = surface->getBoundaryType();
    }

    if (min_x != -std::numeric_limits<double>::infinity() && min_x > _min_x) {
      _min_x = min_x;
      _min_x_bc = surface->getBoundaryType();
    }
    if (min_y != -std::numeric_limits<double>::infinity() && min_y > _min_y) {
      _min_y = min_y;
      _min_y_bc = surface->getBoundaryType();
    }
    if (min_z != -std::numeric_limits<double>::infinity() && min_z > _min_z) {
      _min_z = min_z;
      _min_z_bc = surface->getBoundaryType();
    }
  }

  /* If we could not find a bounds for any dimension, readjust
   * it to +/- infinity */
  if (_max_x == -std::numeric_limits<double>::infinity())
    _max_x = std::numeric_limits<double>::infinity();
  if (_max_y == -std::numeric_limits<double>::infinity())
    _max_y = std::numeric_limits<double>::infinity();
  if (_max_z == -std::numeric_limits<double>::infinity())
    _max_z = std::numeric_limits<double>::infinity();

  if (_min_x == std::numeric_limits<double>::infinity())
    _min_x = -std::numeric_limits<double>::infinity();
  if (_min_y == std::numeric_limits<double>::infinity())
    _min_y = -std::numeric_limits<double>::infinity();
  if (_min_z == std::numeric_limits<double>::infinity())
    _min_z = -std::numeric_limits<double>::infinity();

  /* Check to make sure min-z and max-z BCs are REFLECTIVE */
  if (_min_z_bc != REFLECTIVE)
    log_printf(ERROR, "The min-z boundary condition must be REFLECTIVE"
               " since only 2D (xy) problems are supported");
  else if (_max_z_bc != REFLECTIVE)
    log_printf(ERROR, "The max-z boundary condition must be REFLECTIVE"
               " since only 2D (xy) problems are supported");
}


/**
 * @brief Determines whether a Point is contained inside a Cell.
 * @details Queries each Surface inside the Cell to determine if the Point
 *          is on the same side of the Surface. This point is only inside
 *          the Cell if it is on the same side of every Surface in the Cell.
 * @param point a pointer to a Point
 */
bool Cell::containsPoint(Point* point) {

  /* Loop over all Surfaces inside the Cell */
  std::map<int, surface_halfspace*>::iterator iter;

  for (iter = _surfaces.begin(); iter != _surfaces.end(); ++iter) {

    /* Return false if the Point is not in the correct Surface halfspace */
<<<<<<< HEAD
    if (iter->second._surface->evaluate(point) * iter->second._halfspace
=======
    if (iter->second->_surface->evaluate(point) * iter->second->_halfspace
>>>>>>> a95fa325
        < -ON_SURFACE_THRESH)
      return false;
  }

  /* Return true if the Point is in the correct halfspace for each Surface */
  return true;
}


/**
 * @brief Determines whether a Point is contained inside a Cell.
 * @details Queries each Surface inside the Cell to determine if the Point
 *          is on the same side of the Surface. This Point is only inside
 *          the Cell if it is on the same side of every Surface in the Cell.
 * @param coords a pointer to a localcoord
 */
bool Cell::containsCoords(LocalCoords* coords) {
  return containsPoint(coords->getPoint());
}


/**
 * @brief Computes the minimum distance to a Surface from a Point with a given
 *        trajectory at a certain angle.
 * @details If the trajectory will not intersect any of the Surfaces in the
 *          Cell returns INFINITY.
 * @param point the Point of interest
 * @param azim the azimuthal angle of the trajectory (in radians from 
 *        \f$[0,2\pi]\f$)
 * @param polar the polar angle of the trajectory (in radians from 
 *        \f$[0,\pi]\f$)
 */
double Cell::minSurfaceDist(Point* point, double azim, double polar) {

  double curr_dist;
  double min_dist = INFINITY;

  std::map<int, surface_halfspace*>::iterator iter;

  /* Loop over all of the Cell's Surfaces */
  for (iter = _surfaces.begin(); iter != _surfaces.end(); ++iter) {

    /* Find the minimum distance from this surface to this Point */
<<<<<<< HEAD
    curr_dist = iter->second._surface->getMinDistance(point, azim, polar);
=======
    curr_dist = iter->second->_surface->getMinDistance(point, angle);
>>>>>>> a95fa325

    /* If the distance to Cell is less than current min distance, update */
    if (curr_dist < min_dist)
      min_dist = curr_dist;
  }

  return min_dist;
}


/**
 * @brief Create a duplicate of the Cell.
 * @return a pointer to the clone
 */
Cell* Cell::clone() {

  /* Construct new Cell */
  Cell* new_cell = new Cell();
  new_cell->setName(_name);
  new_cell->setNumRings(_num_rings);
  new_cell->setNumSectors(_num_sectors);

  if (_cell_type == MATERIAL)
    new_cell->setFill((Material*)_fill);
  else
    new_cell->setFill((Universe*)_fill);

  /* Loop over all of this Cell's Surfaces and add them to the clone */
  std::map<int, surface_halfspace*>::iterator iter;

  for (iter = _surfaces.begin(); iter != _surfaces.end(); ++iter)
    new_cell->addSurface(iter->second->_halfspace, iter->second->_surface);

  return new_cell;
}


/**
 * @brief Subdivides the Cell into clones for fuel pin angular sectors.
 * @param subcells an empty vector to store all subcells
 */
void Cell::sectorize(std::vector<Cell*>* subcells) {

  /* If the user didn't request any sectors, don't make any */
  if (_num_sectors == 0)
    return;

  double azim_angle;
  double delta_azim = 2. * M_PI / _num_sectors;
  double A, B;

  /* A container for each of the bounding planes for the sector Cells */
  std::vector<Plane*> planes;

  log_printf(DEBUG, "Sectorizing Cell %d with %d sectors",_id, _num_sectors);

  /* Create each of the bounding planes for the sector Cells */
  for (int i=0; i < _num_sectors; i++) {

    /* Figure out the angle for this plane */
    azim_angle = i * delta_azim;

    /* Instantiate the plane */
    A = cos(azim_angle);
    B = sin(azim_angle);
    Plane* plane = new Plane(A, B, 0., 0.);
    planes.push_back(plane);

    log_printf(DEBUG, "Created sector Plane id = %d, angle = %f, A = %f, "
               "B = %f", i, azim_angle, A, B);
  }

  /* Create sectors using disjoint halfspaces of pairing Planes */
  for (int i=0; i < _num_sectors; i++) {

    /* Create new Cell clone for this sector Cell */
    Cell* sector = clone();

    sector->setNumSectors(0);
    sector->setNumRings(0);

    log_printf(DEBUG, "Creating a new sector Cell %d for Cell %d",
               sector->getId(), _id);

    /* Add new bounding planar Surfaces to the clone */
    sector->addSurface(+1, planes.at(i));

    if (_num_sectors != 2) {
      if (i+1 < _num_sectors)
        sector->addSurface(-1, planes.at(i+1));
      else
        sector->addSurface(-1, planes.at(0));
    }

    /* Store the clone in the parent Cell's container of sector Cells */
    subcells->push_back(sector);
  }
}


/**
 * @brief Subdivides the Cell into clones for fuel pin rings.
 * @param subcells an empty vector to store all subcells
 */
void Cell::ringify(std::vector<Cell*>* subcells) {

  /* If the user didn't request any rings, don't make any */
  if (_num_rings == 0)
        return;

  int num_circles = 0;
  Circle* circle1 = NULL;
  Circle* circle2 = NULL;
  double radius1 = 0;
  double radius2 = 0;
  double x1 = 0.;
  double y1 = 0.;
  double x2 = 0.;
  double y2 = 0.;
  int halfspace1 = 0;
  int halfspace2 = 0;
  std::vector<Circle*> circles;
  std::vector<Cell*> rings;

  /* See if the Cell contains 1 or 2 CIRCLE Surfaces */
  std::map<int, surface_halfspace*>::iterator iter1;
  for (iter1=_surfaces.begin(); iter1 != _surfaces.end(); ++iter1) {

    /* Determine if any of the Surfaces is a Circle */
    if (iter1->second->_surface->getSurfaceType() == CIRCLE) {
      int halfspace = iter1->second->_halfspace;
      Circle* circle = static_cast<Circle*>(iter1->second->_surface);

      /* Outermost bounding Circle */
      if (halfspace == -1) {
        halfspace1 = halfspace;
        circle1 = circle;
        radius1 = circle1->getRadius();
        x1 = circle1->getX0();
        y1 = circle1->getY0();
      }

      /* Innermost bounding circle */
      else if (halfspace == +1) {
        halfspace2 = halfspace;
        circle2 = circle;
        radius2 = circle2->getRadius();
        x2 = circle2->getX0();
        y2 = circle2->getY0();
      }

      num_circles++;
    }
  }

  /* Error checking */
  if (num_circles == 0)
    log_printf(ERROR, "Unable to ringify Cell %d since it does not "
              "contain any CIRCLE type Surface(s)", _id);

  if (num_circles > 2)
    log_printf(NORMAL, "Unable to ringify Cell %d since it "
               "contains more than 2 CIRCLE Surfaces", _id);

  if (x1 != x2 && num_circles == 2)
    log_printf(ERROR, "Unable to ringify Cell %d since it contains "
               "Circle %d centered at x=%f and Circle %d at x=%f. "
               "Both Circles must have the same center.",
               _id, circle1->getId(), x1, circle2->getId(), x2);

  if (y1 != y2 && num_circles == 2)
    log_printf(ERROR, "Unable to ringify Cell %d since it contains "
               "Circle %d centered at y=%f and Circle %d at y=%f. "
               "Both Circles must have the same center.",
               _id, circle1->getId(), y1, circle2->getId(), y2);

  if (circle1 == NULL && circle2 != NULL)
    log_printf(ERROR, "Unable to ringify Cell %d since it only contains "
               "the positive halfpsace of Circle %d. Rings can only be "
               "created for Cells on the interior (negative halfspace) "
               "of a CIRCLE Surface.", _id, circle2->getId());

  if (radius1 <= radius2)
    log_printf(ERROR, "Unable to ringify Cell %d since it contains 2 "
               "disjoint CIRCLE Surfaces: halfspace %d for Circle %d "
               "and halfspace %d for Circle %d. Switch the signs of "
               "the 2 halfspaces for each Surface.", _id, halfspace1,
               circle1->getId(), halfspace2, circle2->getId());

  /* Compute the area to fill with each equal volume ring */
  double area = M_PI * fabs(radius1*radius1 - radius2*radius2) / _num_rings;

  /* Generate successively smaller Circle Surfaces */
  for (int i=0; i < _num_rings-1; i++) {
    radius2 = sqrt(radius1*radius1 - (area / M_PI));
    Circle* circle = new Circle(x1, y1, radius1);
    circles.push_back(circle);
    radius1 = radius2;
  }

  /* Store smallest, innermost Circle */
  Circle* circle = new Circle(x1, y1, radius1);
  circles.push_back(circle);

  /* Loop over Circles and create a new Cell clone for each ring */
  std::vector<Circle*>::iterator iter2;
  std::vector<Cell*>::iterator iter3;

  for (iter2 = circles.begin(); iter2 != circles.end(); ++iter2) {

    /* Create Circles for each of the sectorized Cells */
    if (subcells->size() != 0) {
      for (iter3 = subcells->begin(); iter3 != subcells->end(); ++iter3) {
        log_printf(DEBUG, "Creating a new ring in sector Cell %d",
                   (*iter3)->getId());

        /* Create a new Cell clone */
        Cell* ring = (*iter3)->clone();
        ring->setNumSectors(0);
        ring->setNumRings(0);

        /* Add new bounding Circle surfaces to the clone */
        ring->addSurface(-1, (*iter2));

        /* Look ahead and check if we have an inner Circle to add */
        if (iter2+1 == circles.end()) {
          rings.push_back(ring);
          continue;
        }
        else
          ring->addSurface(+1, *(iter2+1));

        /* Store the clone in the parent Cell's container of ring Cells */
        rings.push_back(ring);
      }
    }

    /* Create Circles for this un-sectorized Cell */
    else {
      log_printf(DEBUG, "Creating new ring in un-sectorized Cell %d",_id);

      /* Create a new Cell clone */
      Cell* ring = clone();
      ring->setNumSectors(0);
      ring->setNumRings(0);

      /* Add new bounding Circle Surfaces to the clone */
      ring->addSurface(-1, (*iter2));

      /* Look ahead and check if we have an inner Circle to add */
      if (iter2+1 == circles.end()) {
        rings.push_back(ring);
        break;
      }
      else
        ring->addSurface(+1, *(iter2+1));

      /* Store the clone in the parent Cell's container of ring Cells */
      rings.push_back(ring);
    }
  }

  /* Store all of the rings in the parent Cell's subcells container */
  subcells->clear();
  subcells->insert(subcells->end(), rings.begin(), rings.end());
}


/**
 * @brief Subdivides a Cell into rings and sectors.
 * @details This method uses the Cell's clone method to produce a vector of
 *          this Cell's subdivided ring and sector Cells.
 * @return a vector of Cell pointers to the new subdivided Cells
 */
void Cell::subdivideCell() {

  /** A container of all Cell clones created for rings and sectors */
  std::vector<Cell*>* subcells = new std::vector<Cell*>();

  sectorize(subcells);
  ringify(subcells);

  /* Put any ring / sector subcells in a new Universe fill */
  if (subcells->size() != 0) {

    /* Create a new Universe to contain all of the subcells */
    Universe* new_fill = new Universe();

    /* Add each subcell to the new Universe fill */
    std::vector<Cell*>::iterator iter;
    for (iter = subcells->begin(); iter != subcells->end(); ++iter)
      new_fill->addCell(*iter);

    /* Set the new Universe as the fill for this Cell */
    setFill(new_fill);
  }
}


/**
 * @brief Build a collection of neighboring Cells for optimized ray tracing.
 */
void Cell::buildNeighbors() {

  Surface* surface;
  int halfspace;

  /* Add this Cell to all of the Surfaces in this Cell */
  std::map<int, surface_halfspace*>::iterator iter;
  for (iter = _surfaces.begin(); iter != _surfaces.end(); ++iter) {
    surface = iter->second->_surface;
    halfspace = iter->second->_halfspace;
    surface->addNeighborCell(halfspace, this);
  }

  /* Make recursive call to the Cell's fill Universe */
  if (_cell_type == FILL) {
    Universe* fill = static_cast<Universe*>(_fill);
    if (fill->getType() == SIMPLE)
      static_cast<Universe*>(fill)->buildNeighbors();
    else
      static_cast<Lattice*>(fill)->buildNeighbors();
  }
}


/**
 * @brief Convert this Cell's attributes to a string format.
 * @return a character array of this Cell's attributes
 */
std::string Cell::toString() {

  std::stringstream string;

  string << "Cell ID = " << _id
         << ", name = " << _name
         << ", # rings = " << _num_rings
         << ", # sectors = " << _num_sectors;

  if (_cell_type == FILL) {
    string << ", type = FILL, "
           << ", fill id = " << static_cast<Universe*>(_fill)->getId();
  }
  else if(_cell_type == MATERIAL) {
    string << ", type = MATERIAL"
           << ", fill id = " << static_cast<Material*>(_fill)->getId();
  }
  else
    string << ", type = UNFILLED";

  string << ", # surfaces = " << getNumSurfaces();

  /** Add the IDs for the Surfaces in this Cell */
  std::map<int, surface_halfspace*>::iterator iter;
  string << ", surface ids = ";
  for (iter = _surfaces.begin(); iter != _surfaces.end(); ++iter)
    string <<  iter->second->_halfspace * iter->first << ", ";

  return string.str();
}


/**
 * @brief Prints a string representation of all of the Cell's attributes
 *        to the console.
 */
void Cell::printString() {
  log_printf(NORMAL, toString().c_str());
}<|MERGE_RESOLUTION|>--- conflicted
+++ resolved
@@ -67,11 +67,9 @@
 
   /* Set the default boundaries to be REFLECTIVE */
   _min_x_bc = REFLECTIVE;
+  _max_x_bc = REFLECTIVE;
   _min_y_bc = REFLECTIVE;
-  _min_z_bc = REFLECTIVE;
-  _max_x_bc = REFLECTIVE;
   _max_y_bc = REFLECTIVE;
-  _max_z_bc = REFLECTIVE;
 }
 
 
@@ -269,28 +267,6 @@
 boundaryType Cell::getMaxYBoundaryType() {
   findBoundingBox();
   return _max_y_bc;
-}
-
-
-/**
- * @brief Return the boundary condition (REFLECTIVE, VACUUM, or INTERFACE) at
- *        the minimum reachable z-coordinate in the Cell.
- * @return the boundary condition at the minimum z-coordinate
- */
-boundaryType Cell::getMinZBoundaryType() {
-  findBoundingBox();
-  return _min_z_bc;
-}
-
-
-/**
- * @brief Return the boundary condition (REFLECTIVE, VACUUM, or INTERFACE) at
- *        the maximum reachable z-coordinate in the Cell.
- * @return the boundary condition at the maximum z-coordinate
- */
-boundaryType Cell::getMaxZBoundaryType() {
-  findBoundingBox();
-  return _max_z_bc;
 }
 
 
@@ -528,7 +504,6 @@
     }
     if (max_z != std::numeric_limits<double>::infinity() && max_z < _max_z) {
       _max_z = max_z;
-      _max_z_bc = surface->getBoundaryType();
     }
 
     if (min_x != -std::numeric_limits<double>::infinity() && min_x > _min_x) {
@@ -541,7 +516,6 @@
     }
     if (min_z != -std::numeric_limits<double>::infinity() && min_z > _min_z) {
       _min_z = min_z;
-      _min_z_bc = surface->getBoundaryType();
     }
   }
 
@@ -560,14 +534,6 @@
     _min_y = -std::numeric_limits<double>::infinity();
   if (_min_z == std::numeric_limits<double>::infinity())
     _min_z = -std::numeric_limits<double>::infinity();
-
-  /* Check to make sure min-z and max-z BCs are REFLECTIVE */
-  if (_min_z_bc != REFLECTIVE)
-    log_printf(ERROR, "The min-z boundary condition must be REFLECTIVE"
-               " since only 2D (xy) problems are supported");
-  else if (_max_z_bc != REFLECTIVE)
-    log_printf(ERROR, "The max-z boundary condition must be REFLECTIVE"
-               " since only 2D (xy) problems are supported");
 }
 
 
@@ -586,11 +552,7 @@
   for (iter = _surfaces.begin(); iter != _surfaces.end(); ++iter) {
 
     /* Return false if the Point is not in the correct Surface halfspace */
-<<<<<<< HEAD
-    if (iter->second._surface->evaluate(point) * iter->second._halfspace
-=======
     if (iter->second->_surface->evaluate(point) * iter->second->_halfspace
->>>>>>> a95fa325
         < -ON_SURFACE_THRESH)
       return false;
   }
@@ -620,10 +582,8 @@
  * @param point the Point of interest
  * @param azim the azimuthal angle of the trajectory (in radians from 
  *        \f$[0,2\pi]\f$)
- * @param polar the polar angle of the trajectory (in radians from 
- *        \f$[0,\pi]\f$)
- */
-double Cell::minSurfaceDist(Point* point, double azim, double polar) {
+ */
+double Cell::minSurfaceDist(Point* point, double azim) {
 
   double curr_dist;
   double min_dist = INFINITY;
@@ -634,11 +594,7 @@
   for (iter = _surfaces.begin(); iter != _surfaces.end(); ++iter) {
 
     /* Find the minimum distance from this surface to this Point */
-<<<<<<< HEAD
-    curr_dist = iter->second._surface->getMinDistance(point, azim, polar);
-=======
-    curr_dist = iter->second->_surface->getMinDistance(point, angle);
->>>>>>> a95fa325
+    curr_dist = iter->second->_surface->getMinDistance(point, azim);
 
     /* If the distance to Cell is less than current min distance, update */
     if (curr_dist < min_dist)
